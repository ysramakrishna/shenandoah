###########################################################################
#
# Copyright (c) 2009, 2016, Oracle and/or its affiliates. All rights reserved.
# DO NOT ALTER OR REMOVE COPYRIGHT NOTICES OR THIS FILE HEADER.
#
# This code is free software; you can redistribute it and/or modify it
# under the terms of the GNU General Public License version 2 only, as
# published by the Free Software Foundation.
#
# This code is distributed in the hope that it will be useful, but WITHOUT
# ANY WARRANTY; without even the implied warranty of MERCHANTABILITY or
# FITNESS FOR A PARTICULAR PURPOSE.  See the GNU General Public License
# version 2 for more details (a copy is included in the LICENSE file that
# accompanied this code).
#
# You should have received a copy of the GNU General Public License version
# 2 along with this work; if not, write to the Free Software Foundation,
# Inc., 51 Franklin St, Fifth Floor, Boston, MA 02110-1301 USA.
#
# Please contact Oracle, 500 Oracle Parkway, Redwood Shores, CA 94065 USA
# or visit www.oracle.com if you need additional information or have any
# questions.
#
###########################################################################
#
# List of tests that should not be run by test/Makefile, for various reasons:
#   1. Does not run with jtreg -samevm mode
#   2. Causes problems in jtreg -samevm mode for jtreg or tests that follow it
#   3. The test is too slow or consumes too many system resources
#   4. The test fails when run on any official build systems
#
# It is possible that a test being on this list is a mistake, and that some
#   other test in samevm mode caused tests to fail, mistakes happen.
#
# Tests marked @ignore are not run by test/Makefile, but harmless to be listed.
#
# Tests that explicitly state "@run main/othervm ...", and are not listed here,
#   will be run in the same batch as the samevm tests.
#
# Shell tests are othervm by default.
#
# List items  are testnames followed by labels, all MUST BE commented
#   as to why they are here and use a label:
#     generic-all   Problems on all platforms
#     generic-ARCH  Where ARCH is one of: sparc, sparcv9, x64, i586, etc.
#     OSNAME-all    Where OSNAME is one of: solaris, linux, windows, macosx, aix
#     OSNAME-ARCH   Specific on to one OSNAME and ARCH, e.g. solaris-amd64
#     OSNAME-REV    Specific on to one OSNAME and REV, e.g. solaris-5.8
#
# More than one label is allowed but must be on the same line.
#
#############################################################################
#
# Running the tests:
#    cd test && make JT_HOME=jtreg_home PRODUCT_HOME=jdk_home jdk_all
#  Or instead of jdk_all, use any of the jdk_* targets.
#
# Samevm Notes:
#  * Although some tests may have only been seen to fail on some platforms,
#    they might be flagged as 'generic-all' because the problem they have
#    could cause hidden slowdowns on other platforms.
#    Most samevm problems will be generic-all, but windows usually dislikes
#    them the most.
#    Address already in use or connection errors indicate a generic port issue.
#    (this is not necessarily a samevm issue, but an issue for running the tests
#     on shared machines, two people or two test runs will collide).
#  * Samevm problem (windows in particular) is not closing all input/output
#  * Samevm problem when a test calls setSecurityManager()
#  * Samevm problem with setHttps*() is used? (not exactly sure here)
#  * Samevm problem when stuffing system properties with non Strings or anything
#  * Samevm problem when changing vm settings, or registering any vm actions
#  * Samevm problems with deleteOnExit(), if it must happen at end of test
#  * Samevm problems with URLClassLoader? (no details here)
#  * Samevm problems with dependence on predictable GC or finalizations
#
# Any of the above problems may mean the test needs to be flagged as "othervm".
#
#############################################################################
#
# Fixing the tests:
#
# Some tests just may need to be run with "othervm", and that can easily be
#   done my adding a @run line (or modifying any existing @run):
#      @run main/othervm NameOfMainClass
#   Make sure this @run follows any use of @library.
#   Otherwise, if the test is a samevm possibility, make sure the test is
#     cleaning up after itself, closing all streams, deleting temp files, etc.
#
# Keep in mind that the bug could be in many places, and even different per
#   platform, it could be a bug in any one of:
#      - the testcase
#      - the jdk (jdk classes, native code, or hotspot)
#      - the native compiler
#      - the javac compiler
#      - the OS (depends on what the testcase does)
#
# If you managed to really fix one of these tests, here is how you can
#    remove tests from this list:
#  1. Make sure test passes on all platforms with samevm, or mark it othervm
#  2. Make sure test passes on all platforms when run with it's entire group
#  3. Make sure both VMs are tested, -server and -client, if possible
#  4. Make sure you try the -d64 option on Solaris
#  5. Use a tool like JPRT or something to verify these results
#  6. Delete lines in this file, include the changes with your test changes
#
# You may need to repeat your testing 2 or even 3 times to verify good
#   results, some of these samevm failures are not very predictable.
#
#############################################################################

############################################################################

# jdk_awt

############################################################################

# jdk_beans

java/beans/XMLEncoder/Test4903007.java                          8060027 generic-all
java/beans/XMLEncoder/java_awt_GridBagLayout.java               8060027 generic-all
java/beans/XMLDecoder/8028054/TestConstructorFinder.java        8060027 generic-all
java/beans/XMLDecoder/8028054/TestMethodFinder.java             8060027 generic-all

java/beans/Introspector/8132566/OverridePropertyInfoTest.java   8132565 generic-all
java/beans/Introspector/8132566/OverrideUserDefPropertyInfoTest.java 8132565 generic-all

############################################################################

# jdk_lang

java/lang/ClassLoader/deadlock/GetResource.java                 8029891 generic-all

java/lang/StringCoding/CheckEncodings.sh                        7008363 generic-all

############################################################################

# jdk_instrument

java/lang/instrument/RedefineBigClass.sh                        8061177 generic-all
java/lang/instrument/RetransformBigClass.sh                     8061177 generic-all

java/lang/instrument/BootClassPath/BootClassPathTest.sh         8072130 macosx-all

java/lang/management/MemoryMXBean/LowMemoryTest.java            8130339 generic-all

############################################################################

# jdk_jmx

com/sun/management/OperatingSystemMXBean/GetProcessCpuLoad.java 8030957 aix-all
com/sun/management/OperatingSystemMXBean/GetSystemCpuLoad.java  8030957 aix-all
javax/management/MBeanServer/OldMBeanServerTest.java            8030957 aix-all

javax/management/remote/mandatory/notif/NotifReconnectDeadlockTest.java 8042215 generic-all

<<<<<<< HEAD
sun/management/jmxremote/bootstrap/JMXInterfaceBindingTest.java 8147985 generic-all

=======
>>>>>>> 4de86a31
############################################################################

# jdk_net

sun/net/InetAddress/nameservice/simple/CacheTest.java           7148829 generic-all
sun/net/InetAddress/nameservice/simple/DefaultCaching.java      7148829 generic-all

java/net/MulticastSocket/NoLoopbackPackets.java                 7122846 macosx-all
java/net/MulticastSocket/SetLoopbackMode.java                   7122846 macosx-all

java/net/MulticastSocket/Test.java                              7145658 macosx-all

java/net/DatagramSocket/SendDatagramToBadAddress.java           7143960 macosx-all

############################################################################

# jdk_nio

java/nio/channels/Selector/Wakeup.java                          6963118 windows-all

java/nio/channels/DatagramChannel/ChangingAddress.java          7141822 macosx-all

java/nio/channels/Selector/OutOfBand.java                       7132677 macosx-all

java/nio/file/WatchService/Basic.java                           7158947 solaris-all Solaris 11
java/nio/file/WatchService/MayFlies.java                        7158947 solaris-all Solaris 11
java/nio/file/WatchService/LotsOfEvents.java                    7158947 solaris-all Solaris 11

java/nio/charset/coders/BashStreams.java                        8149712 generic-all

############################################################################

# jdk_rmi

java/rmi/server/Unreferenced/finiteGCLatency/FiniteGCLatency.java 7140992 generic-all

java/rmi/transport/rapidExportUnexport/RapidExportUnexport.java 7146541 linux-all

java/rmi/transport/checkLeaseInfoLeak/CheckLeaseLeak.java       7191877 generic-all

sun/rmi/transport/proxy/EagerHttpFallback.java                  7195095 generic-all

java/rmi/activation/Activatable/extLoadedImpl/ext.sh            8062724 generic-all

sun/rmi/rmic/newrmic/equivalence/run.sh                         8145980 generic-all

############################################################################

# jdk_security

sun/security/pkcs11/ec/TestKeyFactory.java                      7157786 generic-all

sun/security/krb5/auto/Unreachable.java                         7164518 macosx-all no PortUnreachableException on Mac

java/security/KeyPairGenerator/SolarisShortDSA.java             7041639 solaris-all
sun/security/tools/keytool/standard.sh                          7041639 solaris-all

java/security/Security/ClassLoaderDeadlock/Deadlock2.sh         8062758 generic-all

sun/security/tools/jarsigner/warnings/BadKeyUsageTest.java      8026393 generic-all

sun/security/pkcs11/Cipher/ReinitCipher.java                    8077138,8023434 windows-all
sun/security/pkcs11/Cipher/TestPKCS5PaddingError.java           8077138,8023434 windows-all
sun/security/pkcs11/Cipher/TestRSACipher.java                   8077138,8023434 windows-all
sun/security/pkcs11/Cipher/TestRSACipherWrap.java               8077138,8023434 windows-all
sun/security/pkcs11/Cipher/TestRawRSACipher.java                8077138,8023434 windows-all
sun/security/pkcs11/Cipher/TestSymmCiphers.java                 8077138,8023434 windows-all
sun/security/pkcs11/Cipher/TestSymmCiphersNoPad.java            8077138,8023434 windows-all
sun/security/pkcs11/KeyAgreement/TestDH.java                    8077138,8023434 windows-all
sun/security/pkcs11/KeyAgreement/TestInterop.java               8077138,8023434 windows-all
sun/security/pkcs11/KeyAgreement/TestShort.java                 8077138,8023434 windows-all
sun/security/pkcs11/KeyGenerator/DESParity.java                 8077138,8023434 windows-all
sun/security/pkcs11/KeyGenerator/TestKeyGenerator.java          8077138,8023434 windows-all
sun/security/pkcs11/KeyPairGenerator/TestDH2048.java            8077138,8023434 windows-all
sun/security/pkcs11/KeyStore/SecretKeysBasic.sh                 8077138,8023434 windows-all
sun/security/pkcs11/Mac/MacKAT.java                             8077138,8023434 windows-all
sun/security/pkcs11/Mac/MacSameTest.java                        8077138,8023434 windows-all
sun/security/pkcs11/Mac/ReinitMac.java                          8077138,8023434 windows-all
sun/security/pkcs11/MessageDigest/ByteBuffers.java              8077138,8023434 windows-all
sun/security/pkcs11/MessageDigest/DigestKAT.java                8077138,8023434 windows-all
sun/security/pkcs11/MessageDigest/ReinitDigest.java             8077138,8023434 windows-all
sun/security/pkcs11/MessageDigest/TestCloning.java              8077138,8023434 windows-all
sun/security/pkcs11/Provider/ConfigQuotedString.sh              8077138,8023434 windows-all
sun/security/pkcs11/Provider/Login.sh                           8077138,8023434 windows-all
sun/security/pkcs11/SampleTest.java                             8077138,8023434 windows-all
sun/security/pkcs11/Secmod/AddPrivateKey.java                   8077138,8023434 windows-all
sun/security/pkcs11/Secmod/AddTrustedCert.java                  8077138,8023434 windows-all
sun/security/pkcs11/Secmod/Crypto.java                          8077138,8023434 windows-all
sun/security/pkcs11/Secmod/GetPrivateKey.java                   8077138,8023434 windows-all
sun/security/pkcs11/Secmod/JksSetPrivateKey.java                8077138,8023434 windows-all
sun/security/pkcs11/Secmod/LoadKeystore.java                    8077138,8023434 windows-all
sun/security/pkcs11/SecureRandom/Basic.java                     8077138,8023434 windows-all
sun/security/pkcs11/SecureRandom/TestDeserialization.java       8077138,8023434 windows-all
sun/security/pkcs11/Serialize/SerializeProvider.java            8077138,8023434 windows-all
sun/security/pkcs11/Signature/ByteBuffers.java                  8077138,8023434 windows-all
sun/security/pkcs11/Signature/ReinitSignature.java              8077138,8023434 windows-all
sun/security/pkcs11/Signature/TestDSA.java                      8077138,8023434 windows-all
sun/security/pkcs11/Signature/TestDSAKeyLength.java             8077138,8023434 windows-all
sun/security/pkcs11/Signature/TestRSAKeyLength.java             8077138,8023434 windows-all
sun/security/pkcs11/ec/ReadCertificates.java                    8077138,8023434 windows-all
sun/security/pkcs11/ec/ReadPKCS12.java                          8077138,8023434 windows-all
sun/security/pkcs11/ec/TestCurves.java                          8077138,8023434 windows-all
sun/security/pkcs11/ec/TestECDH.java                            8077138,8023434 windows-all
sun/security/pkcs11/ec/TestECDH2.java                           8077138,8023434 windows-all
sun/security/pkcs11/ec/TestECDSA.java                           8077138,8023434 windows-all
sun/security/pkcs11/ec/TestECDSA2.java                          8077138,8023434 windows-all
sun/security/pkcs11/ec/TestECGenSpec.java                       8077138,8023434 windows-all
sun/security/pkcs11/rsa/KeyWrap.java                            8077138,8023434 windows-all
sun/security/pkcs11/rsa/TestCACerts.java                        8077138,8023434 windows-all
sun/security/pkcs11/rsa/TestKeyFactory.java                     8077138,8023434 windows-all
sun/security/pkcs11/rsa/TestKeyPairGenerator.java               8077138,8023434 windows-all
sun/security/pkcs11/rsa/TestSignatures.java                     8077138,8023434 windows-all
sun/security/pkcs11/sslecc/ClientJSSEServerJSSE.java            8077138,8023434 windows-all
sun/security/pkcs11/tls/TestKeyMaterial.java                    8077138,8023434 windows-all
sun/security/pkcs11/tls/TestLeadingZeroesP11.java               8077138,8023434 windows-all
sun/security/pkcs11/tls/TestMasterSecret.java                   8077138,8023434 windows-all
sun/security/pkcs11/tls/TestPRF.java                            8077138,8023434 windows-all
sun/security/pkcs11/tls/TestPremaster.java                      8077138,8023434 windows-all

sun/security/provider/SecureRandom/StrongSecureRandom.java      8051770 macosx-10.10

sun/security/pkcs11/rsa/TestKeyPairGenerator.java               8074580 generic-all

sun/security/krb5/auto/HttpNegotiateServer.java                 8038079 generic-all

sun/security/tools/keytool/autotest.sh                          8130302 generic-all

############################################################################

# jdk_sound

javax/sound/midi/Gervill/SoftProvider/GetDevice.java            8059743 generic-all

############################################################################

# jdk_imageio
javax/imageio/plugins/shared/CanWriteSequence.java              8148454 generic-all
javax/imageio/plugins/tiff/MultiPageTest/MultiPageTest.java     8148454 generic-all
javax/imageio/plugins/tiff/WriteToSequenceAfterAbort.java       8148454 generic-all

############################################################################

# jdk_swing

############################################################################

# jdk_text

############################################################################

# jdk_time

############################################################################

# jdk_tools

tools/pack200/CommandLineTests.java                             7143279,8059906 generic-all

tools/pack200/Pack200Test.java                                  8059906,8151901 generic-all

tools/pack200/Pack200Props.java                                 8152622 macosx-all

tools/launcher/FXLauncherTest.java                              8068049 linux-all,macosx-all

############################################################################

# jdk_jdi

com/sun/jdi/RedefineImplementor.sh                              8004127 generic-all

com/sun/jdi/JdbMethodExitTest.sh                                8031555 generic-all

com/sun/jdi/RepStep.java                                        8043571 generic-all

com/sun/jdi/RedefinePop.sh                                      8058616 generic-all

com/sun/jdi/CatchPatternTest.sh                                 8068645 generic-all

com/sun/jdi/GetLocalVariables4Test.sh                           8067354 windows-all

# 8152586
com/sun/jdi/InterfaceMethodsTest.java				generic-all

# 8152586
com/sun/jdi/InvokeTest.java					generic-all

############################################################################

# jdk_util

java/util/spi/ResourceBundleControlProvider/UserDefaultControlTest.java 8062512 generic-all

java/util/stream/test/org/openjdk/tests/java/util/stream/IntPrimitiveOpsTests.java 8130337 generic-all

java/util/Arrays/ParallelPrefix.java                            8080165,8085982 generic-all

java/util/BitSet/BitSetStreamTest.java                          8079538 generic-all

############################################################################

# jdk_instrument

############################################################################

# svc_tools

sun/tools/jcmd/TestJcmdSanity.java                              8031482 windows-all

sun/tools/jmap/heapconfig/JMapHeapConfigTest.java               8072131,8132452 generic-all

sun/tools/jstatd/TestJstatdExternalRegistry.java                8046285 generic-all

sun/tools/jps/TestJpsJarRelative.java                           6456333 generic-all

sun/tools/jinfo/JInfoRunningProcessFlagTest.java                6734748 generic-all

sun/jvmstat/monitor/MonitoredVm/MonitorVmStartTerminate.java    8057732 generic-all

sun/tools/jinfo/JInfoSanityTest.java                            8059035 generic-all

demo/jvmti/compiledMethodLoad/CompiledMethodLoadTest.java       8151899 generic-all

############################################################################

# jdk_other

com/sun/jndi/ldap/DeadSSLLdapTimeoutTest.java                   8141370 linux-i586,macosx-all

############################################################################

# core_tools

tools/jimage/JImageTest.java                                    8150975 linux-i586,windows-i586

############################################################################
<|MERGE_RESOLUTION|>--- conflicted
+++ resolved
@@ -153,11 +153,6 @@
 
 javax/management/remote/mandatory/notif/NotifReconnectDeadlockTest.java 8042215 generic-all
 
-<<<<<<< HEAD
-sun/management/jmxremote/bootstrap/JMXInterfaceBindingTest.java 8147985 generic-all
-
-=======
->>>>>>> 4de86a31
 ############################################################################
 
 # jdk_net
@@ -338,11 +333,9 @@
 
 com/sun/jdi/GetLocalVariables4Test.sh                           8067354 windows-all
 
-# 8152586
-com/sun/jdi/InterfaceMethodsTest.java				generic-all
-
-# 8152586
-com/sun/jdi/InvokeTest.java					generic-all
+com/sun/jdi/InterfaceMethodsTest.java				8152586 generic-all
+
+com/sun/jdi/InvokeTest.java					8152586 generic-all
 
 ############################################################################
 
