--- conflicted
+++ resolved
@@ -231,16 +231,15 @@
     public static final long PROPRIETARY = 1L<<38;
 
     /**
-<<<<<<< HEAD
      * Flag that marks a disjoint var in a multi-catch clause
      */
     public static final long DISJOINT = 1L<<39;
-=======
+
+    /**
      * Flag that marks a signature-polymorphic invoke method.
      * (These occur inside java.dyn.MethodHandle.)
      */
-    public static final long POLYMORPHIC_SIGNATURE = 1L<<39;
->>>>>>> ffc05ac6
+    public static final long POLYMORPHIC_SIGNATURE = 1L<<40;
 
     /** Modifier masks.
      */
