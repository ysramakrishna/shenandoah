/*
 * Copyright Amazon.com Inc. or its affiliates. All Rights Reserved.
 * DO NOT ALTER OR REMOVE COPYRIGHT NOTICES OR THIS FILE HEADER.
 *
 * This code is free software; you can redistribute it and/or modify it
 * under the terms of the GNU General Public License version 2 only, as
 * published by the Free Software Foundation.
 *
 * This code is distributed in the hope that it will be useful, but WITHOUT
 * ANY WARRANTY; without even the implied warranty of MERCHANTABILITY or
 * FITNESS FOR A PARTICULAR PURPOSE.  See the GNU General Public License
 * version 2 for more details (a copy is included in the LICENSE file that
 * accompanied this code).
 *
 * You should have received a copy of the GNU General Public License version
 * 2 along with this work; if not, write to the Free Software Foundation,
 * Inc., 51 Franklin St, Fifth Floor, Boston, MA 02110-1301 USA.
 *
 * Please contact Oracle, 500 Oracle Parkway, Redwood Shores, CA 94065 USA
 * or visit www.oracle.com if you need additional information or have any
 * questions.
 *
 */

#include "precompiled.hpp"

#include "gc/shenandoah/heuristics/shenandoahGenerationalHeuristics.hpp"
#include "gc/shenandoah/shenandoahCollectionSet.hpp"
#include "gc/shenandoah/shenandoahCollectorPolicy.hpp"
#include "gc/shenandoah/shenandoahGeneration.hpp"
#include "gc/shenandoah/shenandoahHeap.inline.hpp"
#include "gc/shenandoah/shenandoahHeapRegion.inline.hpp"

#include "logging/log.hpp"

ShenandoahGenerationalHeuristics::ShenandoahGenerationalHeuristics(ShenandoahGeneration* generation)
        : ShenandoahAdaptiveHeuristics(generation), _generation(generation) {
}

void ShenandoahGenerationalHeuristics::choose_collection_set(ShenandoahCollectionSet* collection_set) {
  assert(collection_set->is_empty(), "Must be empty");

  ShenandoahGenerationalHeap* gen_heap = ShenandoahGenerationalHeap::gen_heap();
  size_t region_size_bytes = ShenandoahHeapRegion::region_size_bytes();


  // Check all pinned regions have updated status before choosing the collection set.
  gen_heap->assert_pinned_region_status();

  // Step 1. Build up the region candidates we care about, rejecting losers and accepting winners right away.

  size_t num_regions = gen_heap->num_regions();

  RegionData* candidates = _region_data;

  size_t cand_idx = 0;
  size_t preselected_candidates = 0;

  size_t total_garbage = 0;

  size_t immediate_garbage = 0;
  size_t immediate_regions = 0;

  size_t free = 0;
  size_t free_regions = 0;

  const uint tenuring_threshold = gen_heap->age_census()->tenuring_threshold();

  // This counts number of humongous regions that we intend to promote in this cycle.
  size_t humongous_regions_promoted = 0;
  // This counts number of regular regions that will be promoted in place.
  size_t regular_regions_promoted_in_place = 0;
  // This counts bytes of memory used by regular regions to be promoted in place.
  size_t regular_regions_promoted_usage = 0;

  for (size_t i = 0; i < num_regions; i++) {
    ShenandoahHeapRegion* region = gen_heap->get_region(i);
    if (!_generation->contains(region)) {
      continue;
    }
    size_t garbage = region->garbage();
    total_garbage += garbage;
    if (region->is_empty()) {
      free_regions++;
      free += region_size_bytes;
    } else if (region->is_regular()) {
      if (!region->has_live()) {
        // We can recycle it right away and put it in the free set.
        immediate_regions++;
        immediate_garbage += garbage;
        region->make_trash_immediate();
      } else {
        bool is_candidate;
        // This is our candidate for later consideration.
        if (collection_set->is_preselected(i)) {
          assert(region->age() >= tenuring_threshold, "Preselection filter");
          is_candidate = true;
          preselected_candidates++;
          // Set garbage value to maximum value to force this into the sorted collection set.
          garbage = region_size_bytes;
        } else if (region->is_young() && (region->age() >= tenuring_threshold)) {
          // Note that for GLOBAL GC, region may be OLD, and OLD regions do not qualify for pre-selection

          // This region is old enough to be promoted but it was not preselected, either because its garbage is below
          // ShenandoahOldGarbageThreshold so it will be promoted in place, or because there is not sufficient room
          // in old gen to hold the evacuated copies of this region's live data.  In both cases, we choose not to
          // place this region into the collection set.
          if (region->get_top_before_promote() != nullptr) {
            regular_regions_promoted_in_place++;
            regular_regions_promoted_usage += region->used_before_promote();
          }
          is_candidate = false;
        } else {
          is_candidate = true;
        }
        if (is_candidate) {
          candidates[cand_idx]._region = region;
          candidates[cand_idx]._u._garbage = garbage;
          cand_idx++;
        }
      }
    } else if (region->is_humongous_start()) {
      // Reclaim humongous regions here, and count them as the immediate garbage
#ifdef ASSERT
      bool reg_live = region->has_live();
      bool bm_live = gen_heap->complete_marking_context()->is_marked(cast_to_oop(region->bottom()));
      assert(reg_live == bm_live,
             "Humongous liveness and marks should agree. Region live: %s; Bitmap live: %s; Region Live Words: " SIZE_FORMAT,
             BOOL_TO_STR(reg_live), BOOL_TO_STR(bm_live), region->get_live_data_words());
#endif
      if (!region->has_live()) {
        gen_heap->trash_humongous_region_at(region);

        // Count only the start. Continuations would be counted on "trash" path
        immediate_regions++;
        immediate_garbage += garbage;
      } else {
        if (region->is_young() && region->age() >= tenuring_threshold) {
          oop obj = cast_to_oop(region->bottom());
          size_t humongous_regions = ShenandoahHeapRegion::required_regions(obj->size() * HeapWordSize);
          humongous_regions_promoted += humongous_regions;
        }
      }
    } else if (region->is_trash()) {
      // Count in just trashed collection set, during coalesced CM-with-UR
      immediate_regions++;
      immediate_garbage += garbage;
    }
  }
<<<<<<< HEAD
  gen_heap->reserve_promotable_humongous_regions(humongous_regions_promoted);
  gen_heap->reserve_promotable_humongous_usage(humongous_bytes_promoted);
  gen_heap->reserve_promotable_regular_regions(regular_regions_promoted_in_place);
  gen_heap->reserve_promotable_regular_usage(regular_regions_promoted_usage);
=======
  heap->reserve_promotable_humongous_regions(humongous_regions_promoted);
  heap->reserve_promotable_regular_regions(regular_regions_promoted_in_place);
>>>>>>> 2618aa69
  log_info(gc, ergo)("Planning to promote in place " SIZE_FORMAT " humongous regions and " SIZE_FORMAT
                     " regular regions, spanning a total of " SIZE_FORMAT " used bytes",
                     humongous_regions_promoted, regular_regions_promoted_in_place,
                     humongous_regions_promoted * ShenandoahHeapRegion::region_size_bytes() +
                     regular_regions_promoted_usage);

  // Step 2. Look back at garbage statistics, and decide if we want to collect anything,
  // given the amount of immediately reclaimable garbage. If we do, figure out the collection set.

  assert (immediate_garbage <= total_garbage,
          "Cannot have more immediate garbage than total garbage: " SIZE_FORMAT "%s vs " SIZE_FORMAT "%s",
          byte_size_in_proper_unit(immediate_garbage), proper_unit_for_byte_size(immediate_garbage),
          byte_size_in_proper_unit(total_garbage), proper_unit_for_byte_size(total_garbage));

  size_t immediate_percent = (total_garbage == 0) ? 0 : (immediate_garbage * 100 / total_garbage);

  bool doing_promote_in_place = (humongous_regions_promoted + regular_regions_promoted_in_place > 0);
  if (doing_promote_in_place || (preselected_candidates > 0) || (immediate_percent <= ShenandoahImmediateThreshold)) {
    // Only young collections need to prime the collection set.
    if (_generation->is_young()) {
      gen_heap->old_heuristics()->prime_collection_set(collection_set);
    }

    // Call the subclasses to add young-gen regions into the collection set.
    choose_collection_set_from_regiondata(collection_set, candidates, cand_idx, immediate_garbage + free);
<<<<<<< HEAD
  } else {
    // We are going to skip evacuation and update refs because we reclaimed
    // sufficient amounts of immediate garbage.
    gen_heap->shenandoah_policy()->record_abbreviated_cycle();
=======
>>>>>>> 2618aa69
  }

  if (collection_set->has_old_regions()) {
    gen_heap->shenandoah_policy()->record_mixed_cycle();
  }

  size_t cset_percent = (total_garbage == 0) ? 0 : (collection_set->garbage() * 100 / total_garbage);
  size_t collectable_garbage = collection_set->garbage() + immediate_garbage;
  size_t collectable_garbage_percent = (total_garbage == 0) ? 0 : (collectable_garbage * 100 / total_garbage);

  log_info(gc, ergo)("Collectable Garbage: " SIZE_FORMAT "%s (" SIZE_FORMAT "%%), "
                     "Immediate: " SIZE_FORMAT "%s (" SIZE_FORMAT "%%), " SIZE_FORMAT " regions, "
                     "CSet: " SIZE_FORMAT "%s (" SIZE_FORMAT "%%), " SIZE_FORMAT " regions",

                     byte_size_in_proper_unit(collectable_garbage),
                     proper_unit_for_byte_size(collectable_garbage),
                     collectable_garbage_percent,

                     byte_size_in_proper_unit(immediate_garbage),
                     proper_unit_for_byte_size(immediate_garbage),
                     immediate_percent,
                     immediate_regions,

                     byte_size_in_proper_unit(collection_set->garbage()),
                     proper_unit_for_byte_size(collection_set->garbage()),
                     cset_percent,
                     collection_set->count());

  if (collection_set->garbage() > 0) {
    size_t young_evac_bytes = collection_set->get_young_bytes_reserved_for_evacuation();
    size_t promote_evac_bytes = collection_set->get_young_bytes_to_be_promoted();
    size_t old_evac_bytes = collection_set->get_old_bytes_reserved_for_evacuation();
    size_t total_evac_bytes = young_evac_bytes + promote_evac_bytes + old_evac_bytes;
    log_info(gc, ergo)("Evacuation Targets: YOUNG: " SIZE_FORMAT "%s, "
                       "PROMOTE: " SIZE_FORMAT "%s, "
                       "OLD: " SIZE_FORMAT "%s, "
                       "TOTAL: " SIZE_FORMAT "%s",
                       byte_size_in_proper_unit(young_evac_bytes), proper_unit_for_byte_size(young_evac_bytes),
                       byte_size_in_proper_unit(promote_evac_bytes), proper_unit_for_byte_size(promote_evac_bytes),
                       byte_size_in_proper_unit(old_evac_bytes), proper_unit_for_byte_size(old_evac_bytes),
                       byte_size_in_proper_unit(total_evac_bytes), proper_unit_for_byte_size(total_evac_bytes));
  }
}


size_t ShenandoahGenerationalHeuristics::add_preselected_regions_to_collection_set(ShenandoahCollectionSet* cset,
                                                                                   const RegionData* data,
                                                                                   size_t size) const {
#ifdef ASSERT
  const uint tenuring_threshold = ShenandoahGenerationalHeap::gen_heap()->age_census()->tenuring_threshold();
#endif

  // cur_young_garbage represents the amount of memory to be reclaimed from young-gen.  In the case that live objects
  // are known to be promoted out of young-gen, we count this as cur_young_garbage because this memory is reclaimed
  // from young-gen and becomes available to serve future young-gen allocation requests.
  size_t cur_young_garbage = 0;
  for (size_t idx = 0; idx < size; idx++) {
    ShenandoahHeapRegion* r = data[idx]._region;
    if (cset->is_preselected(r->index())) {
      assert(r->age() >= tenuring_threshold, "Preselected regions must have tenure age");
      // Entire region will be promoted, This region does not impact young-gen or old-gen evacuation reserve.
      // This region has been pre-selected and its impact on promotion reserve is already accounted for.

      // r->used() is r->garbage() + r->get_live_data_bytes()
      // Since all live data in this region is being evacuated from young-gen, it is as if this memory
      // is garbage insofar as young-gen is concerned.  Counting this as garbage reduces the need to
      // reclaim highly utilized young-gen regions just for the sake of finding min_garbage to reclaim
      // within young-gen memory.

      cur_young_garbage += r->garbage();
      cset->add_region(r);
    }
  }
  return cur_young_garbage;
}

void ShenandoahGenerationalHeuristics::log_cset_composition(ShenandoahCollectionSet* cset) const {
  size_t collected_old = cset->get_old_bytes_reserved_for_evacuation();
  size_t collected_promoted = cset->get_young_bytes_to_be_promoted();
  size_t collected_young = cset->get_young_bytes_reserved_for_evacuation();

  log_info(gc, ergo)(
          "Chosen CSet evacuates young: " SIZE_FORMAT "%s (of which at least: " SIZE_FORMAT "%s are to be promoted), "
          "old: " SIZE_FORMAT "%s",
          byte_size_in_proper_unit(collected_young), proper_unit_for_byte_size(collected_young),
          byte_size_in_proper_unit(collected_promoted), proper_unit_for_byte_size(collected_promoted),
          byte_size_in_proper_unit(collected_old), proper_unit_for_byte_size(collected_old));
}<|MERGE_RESOLUTION|>--- conflicted
+++ resolved
@@ -147,15 +147,8 @@
       immediate_garbage += garbage;
     }
   }
-<<<<<<< HEAD
   gen_heap->reserve_promotable_humongous_regions(humongous_regions_promoted);
-  gen_heap->reserve_promotable_humongous_usage(humongous_bytes_promoted);
   gen_heap->reserve_promotable_regular_regions(regular_regions_promoted_in_place);
-  gen_heap->reserve_promotable_regular_usage(regular_regions_promoted_usage);
-=======
-  heap->reserve_promotable_humongous_regions(humongous_regions_promoted);
-  heap->reserve_promotable_regular_regions(regular_regions_promoted_in_place);
->>>>>>> 2618aa69
   log_info(gc, ergo)("Planning to promote in place " SIZE_FORMAT " humongous regions and " SIZE_FORMAT
                      " regular regions, spanning a total of " SIZE_FORMAT " used bytes",
                      humongous_regions_promoted, regular_regions_promoted_in_place,
@@ -181,13 +174,6 @@
 
     // Call the subclasses to add young-gen regions into the collection set.
     choose_collection_set_from_regiondata(collection_set, candidates, cand_idx, immediate_garbage + free);
-<<<<<<< HEAD
-  } else {
-    // We are going to skip evacuation and update refs because we reclaimed
-    // sufficient amounts of immediate garbage.
-    gen_heap->shenandoah_policy()->record_abbreviated_cycle();
-=======
->>>>>>> 2618aa69
   }
 
   if (collection_set->has_old_regions()) {
