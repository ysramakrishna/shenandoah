/*
 * Copyright Amazon.com Inc. or its affiliates. All Rights Reserved.
 * DO NOT ALTER OR REMOVE COPYRIGHT NOTICES OR THIS FILE HEADER.
 *
 * This code is free software; you can redistribute it and/or modify it
 * under the terms of the GNU General Public License version 2 only, as
 * published by the Free Software Foundation.
 *
 * This code is distributed in the hope that it will be useful, but WITHOUT
 * ANY WARRANTY; without even the implied warranty of MERCHANTABILITY or
 * FITNESS FOR A PARTICULAR PURPOSE.  See the GNU General Public License
 * version 2 for more details (a copy is included in the LICENSE file that
 * accompanied this code).
 *
 * You should have received a copy of the GNU General Public License version
 * 2 along with this work; if not, write to the Free Software Foundation,
 * Inc., 51 Franklin St, Fifth Floor, Boston, MA 02110-1301 USA.
 *
 * Please contact Oracle, 500 Oracle Parkway, Redwood Shores, CA 94065 USA
 * or visit www.oracle.com if you need additional information or have any
 * questions.
 *
 */

#include "precompiled.hpp"

#include "gc/shenandoah/heuristics/shenandoahOldHeuristics.hpp"
#include "gc/shenandoah/heuristics/shenandoahYoungHeuristics.hpp"
#include "gc/shenandoah/shenandoahCollectorPolicy.hpp"
#include "gc/shenandoah/shenandoahHeap.inline.hpp"
#include "gc/shenandoah/shenandoahHeapRegion.inline.hpp"
#include "gc/shenandoah/shenandoahYoungGeneration.hpp"

#include "utilities/quickSort.hpp"

ShenandoahYoungHeuristics::ShenandoahYoungHeuristics(ShenandoahYoungGeneration* generation)
        : ShenandoahGenerationalHeuristics(generation) {
}


void ShenandoahYoungHeuristics::choose_collection_set_from_regiondata(ShenandoahCollectionSet* cset,
                                                                      RegionData* data, size_t size,
                                                                      size_t actual_free) {
  // The logic for cset selection in adaptive is as follows:
  //
  //   1. We cannot get cset larger than available free space. Otherwise we guarantee OOME
  //      during evacuation, and thus guarantee full GC. In practice, we also want to let
  //      application to allocate something. This is why we limit CSet to some fraction of
  //      available space. In non-overloaded heap, max_cset would contain all plausible candidates
  //      over garbage threshold.
  //
  //   2. We should not get cset too low so that free threshold would not be met right
  //      after the cycle. Otherwise we get back-to-back cycles for no reason if heap is
  //      too fragmented. In non-overloaded non-fragmented heap min_garbage would be around zero.
  //
  // Therefore, we start by sorting the regions by garbage. Then we unconditionally add the best candidates
  // before we meet min_garbage. Then we add all candidates that fit with a garbage threshold before
  // we hit max_cset. When max_cset is hit, we terminate the cset selection. Note that in this scheme,
  // ShenandoahGarbageThreshold is the soft threshold which would be ignored until min_garbage is hit.

  // In generational mode, the sort order within the data array is not strictly descending amounts of garbage.  In
  // particular, regions that have reached tenure age will be sorted into this array before younger regions that contain
  // more garbage.  This represents one of the reasons why we keep looking at regions even after we decide, for example,
  // to exclude one of the regions because it might require evacuation of too much live data.

  // Better select garbage-first regions
  QuickSort::sort<RegionData>(data, (int) size, compare_by_garbage, false);

  size_t cur_young_garbage = add_preselected_regions_to_collection_set(cset, data, size);

  choose_young_collection_set(cset, data, size, actual_free, cur_young_garbage);

  log_cset_composition(cset);
}

void ShenandoahYoungHeuristics::choose_young_collection_set(ShenandoahCollectionSet* cset,
                                                            const RegionData* data,
                                                            size_t size, size_t actual_free,
                                                            size_t cur_young_garbage) const {

  ShenandoahGenerationalHeap* heap = ShenandoahGenerationalHeap::gen_heap();

  size_t capacity = heap->young_generation()->max_capacity();
  size_t garbage_threshold = ShenandoahHeapRegion::region_size_bytes() * ShenandoahGarbageThreshold / 100;
  size_t ignore_threshold = ShenandoahHeapRegion::region_size_bytes() * ShenandoahIgnoreGarbageThreshold / 100;
  const uint tenuring_threshold = heap->age_census()->tenuring_threshold();

  // This is young-gen collection or a mixed evacuation.
  // If this is mixed evacuation, the old-gen candidate regions have already been added.
  size_t max_cset = (size_t) (heap->get_young_evac_reserve() / ShenandoahEvacWaste);
  size_t cur_cset = 0;
  size_t free_target = (capacity * ShenandoahMinFreeThreshold) / 100 + max_cset;
  size_t min_garbage = (free_target > actual_free) ? (free_target - actual_free) : 0;


  log_info(gc, ergo)(
          "Adaptive CSet Selection for YOUNG. Max Evacuation: " SIZE_FORMAT "%s, Actual Free: " SIZE_FORMAT "%s.",
          byte_size_in_proper_unit(max_cset), proper_unit_for_byte_size(max_cset),
          byte_size_in_proper_unit(actual_free), proper_unit_for_byte_size(actual_free));

  for (size_t idx = 0; idx < size; idx++) {
    ShenandoahHeapRegion* r = data[idx]._region;
    if (cset->is_preselected(r->index())) {
      continue;
    }
    if (r->age() < tenuring_threshold) {
      size_t new_cset = cur_cset + r->get_live_data_bytes();
      size_t region_garbage = r->garbage();
      size_t new_garbage = cur_young_garbage + region_garbage;
      bool add_regardless = (region_garbage > ignore_threshold) && (new_garbage < min_garbage);
      assert(r->is_young(), "Only young candidates expected in the data array");
      if ((new_cset <= max_cset) && (add_regardless || (region_garbage > garbage_threshold))) {
        cur_cset = new_cset;
        cur_young_garbage = new_garbage;
        cset->add_region(r);
      }
    }
    // Note that we do not add aged regions if they were not pre-selected.  The reason they were not preselected
    // is because there is not sufficient room in old-gen to hold their to-be-promoted live objects or because
    // they are to be promoted in place.
  }
}


bool ShenandoahYoungHeuristics::should_start_gc() {
  // inherited triggers have already decided to start a cycle, so no further evaluation is required
  if (ShenandoahAdaptiveHeuristics::should_start_gc()) {
    return true;
  }

  // Get through promotions and mixed evacuations as quickly as possible.  These cycles sometimes require significantly
  // more time than traditional young-generation cycles so start them up as soon as possible.  This is a "mitigation"
  // for the reality that old-gen and young-gen activities are not truly "concurrent".  If there is old-gen work to
  // be done, we start up the young-gen GC threads so they can do some of this old-gen work.  As implemented, promotion
  // gets priority over old-gen marking.
<<<<<<< HEAD
  ShenandoahGenerationalHeap* heap = ShenandoahGenerationalHeap::gen_heap();
=======
  ShenandoahHeap* heap = ShenandoahHeap::heap();

  size_t promo_expedite_threshold = percent_of(heap->young_generation()->max_capacity(), ShenandoahExpeditePromotionsThreshold);
>>>>>>> 2618aa69
  size_t promo_potential = heap->get_promotion_potential();
  if (promo_potential > promo_expedite_threshold) {
    // Detect unsigned arithmetic underflow
    assert(promo_potential < heap->capacity(), "Sanity");
    log_info(gc)("Trigger (%s): expedite promotion of " SIZE_FORMAT "%s",
                 _space_info->name(),
                 byte_size_in_proper_unit(promo_potential),
                 proper_unit_for_byte_size(promo_potential));
    return true;
  }

  ShenandoahOldHeuristics* old_heuristics = heap->old_heuristics();
  size_t mixed_candidates = old_heuristics->unprocessed_old_collection_candidates();
  if (mixed_candidates > ShenandoahExpediteMixedThreshold && !heap->is_concurrent_weak_root_in_progress()) {
    // We need to run young GC in order to open up some free heap regions so we can finish mixed evacuations.
    // If concurrent weak root processing is in progress, it means the old cycle has chosen mixed collection
    // candidates, but has not completed. There is no point in trying to start the young cycle before the old
    // cycle completes.
    log_info(gc)("Trigger (%s): expedite mixed evacuation of " SIZE_FORMAT " regions",
                 _space_info->name(), mixed_candidates);
    return true;
  }

  return false;
}

// Return a conservative estimate of how much memory can be allocated before we need to start GC. The estimate is based
// on memory that is currently available within young generation plus all of the memory that will be added to the young
// generation at the end of the current cycle (as represented by young_regions_to_be_reclaimed) and on the anticipated
// amount of time required to perform a GC.
size_t ShenandoahYoungHeuristics::bytes_of_allocation_runway_before_gc_trigger(size_t young_regions_to_be_reclaimed) {
  size_t capacity = _space_info->soft_max_capacity();
  size_t usage = _space_info->used();
  size_t available = (capacity > usage)? capacity - usage: 0;
  size_t allocated = _space_info->bytes_allocated_since_gc_start();

  size_t available_young_collected = ShenandoahHeap::heap()->collection_set()->get_young_available_bytes_collected();
  size_t anticipated_available =
          available + young_regions_to_be_reclaimed * ShenandoahHeapRegion::region_size_bytes() - available_young_collected;
  size_t spike_headroom = capacity * ShenandoahAllocSpikeFactor / 100;
  size_t penalties      = capacity * _gc_time_penalties / 100;

  double rate = _allocation_rate.sample(allocated);

  // At what value of available, would avg and spike triggers occur?
  //  if allocation_headroom < avg_cycle_time * avg_alloc_rate, then we experience avg trigger
  //  if allocation_headroom < avg_cycle_time * rate, then we experience spike trigger if is_spiking
  //
  // allocation_headroom =
  //     0, if penalties > available or if penalties + spike_headroom > available
  //     available - penalties - spike_headroom, otherwise
  //
  // so we trigger if available - penalties - spike_headroom < avg_cycle_time * avg_alloc_rate, which is to say
  //                  available < avg_cycle_time * avg_alloc_rate + penalties + spike_headroom
  //            or if available < penalties + spike_headroom
  //
  // since avg_cycle_time * avg_alloc_rate > 0, the first test is sufficient to test both conditions
  //
  // thus, evac_slack_avg is MIN2(0,  available - avg_cycle_time * avg_alloc_rate + penalties + spike_headroom)
  //
  // similarly, evac_slack_spiking is MIN2(0, available - avg_cycle_time * rate + penalties + spike_headroom)
  // but evac_slack_spiking is only relevant if is_spiking, as defined below.

  double avg_cycle_time = _gc_cycle_time_history->davg() + (_margin_of_error_sd * _gc_cycle_time_history->dsd());

  // TODO: Consider making conservative adjustments to avg_cycle_time, such as: (avg_cycle_time *= 2) in cases where
  // we expect a longer-than-normal GC duration.  This includes mixed evacuations, evacuation that perform promotion
  // including promotion in place, and OLD GC bootstrap cycles.  It has been observed that these cycles sometimes
  // require twice or more the duration of "normal" GC cycles.  We have experimented with this approach.  While it
  // does appear to reduce the frequency of degenerated cycles due to late triggers, it also has the effect of reducing
  // evacuation slack so that there is less memory available to be transferred to OLD.  The result is that we
  // throttle promotion and it takes too long to move old objects out of the young generation.

  double avg_alloc_rate = _allocation_rate.upper_bound(_margin_of_error_sd);
  size_t evac_slack_avg;
  if (anticipated_available > avg_cycle_time * avg_alloc_rate + penalties + spike_headroom) {
    evac_slack_avg = anticipated_available - (avg_cycle_time * avg_alloc_rate + penalties + spike_headroom);
  } else {
    // we have no slack because it's already time to trigger
    evac_slack_avg = 0;
  }

  bool is_spiking = _allocation_rate.is_spiking(rate, _spike_threshold_sd);
  size_t evac_slack_spiking;
  if (is_spiking) {
    if (anticipated_available > avg_cycle_time * rate + penalties + spike_headroom) {
      evac_slack_spiking = anticipated_available - (avg_cycle_time * rate + penalties + spike_headroom);
    } else {
      // we have no slack because it's already time to trigger
      evac_slack_spiking = 0;
    }
  } else {
    evac_slack_spiking = evac_slack_avg;
  }

  size_t threshold = min_free_threshold();
  size_t evac_min_threshold = (anticipated_available > threshold)? anticipated_available - threshold: 0;
  return MIN3(evac_slack_spiking, evac_slack_avg, evac_min_threshold);
}
<|MERGE_RESOLUTION|>--- conflicted
+++ resolved
@@ -133,13 +133,9 @@
   // for the reality that old-gen and young-gen activities are not truly "concurrent".  If there is old-gen work to
   // be done, we start up the young-gen GC threads so they can do some of this old-gen work.  As implemented, promotion
   // gets priority over old-gen marking.
-<<<<<<< HEAD
   ShenandoahGenerationalHeap* heap = ShenandoahGenerationalHeap::gen_heap();
-=======
-  ShenandoahHeap* heap = ShenandoahHeap::heap();
 
   size_t promo_expedite_threshold = percent_of(heap->young_generation()->max_capacity(), ShenandoahExpeditePromotionsThreshold);
->>>>>>> 2618aa69
   size_t promo_potential = heap->get_promotion_potential();
   if (promo_potential > promo_expedite_threshold) {
     // Detect unsigned arithmetic underflow
