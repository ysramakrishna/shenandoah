--- conflicted
+++ resolved
@@ -88,17 +88,11 @@
     ShenandoahSuspendibleThreadSetJoiner stsj(ShenandoahSuspendibleWorkers);
     ShenandoahReferenceProcessor* rp = heap->active_generation()->ref_processor();
     assert(rp != NULL, "need reference processor");
-<<<<<<< HEAD
+    StringDedup::Requests requests;
     _cm->mark_loop(GENERATION, worker_id, _terminator, rp,
-                   true, // cancellable
-                   ShenandoahStringDedup::is_enabled()); // perform string dedup
-=======
-    StringDedup::Requests requests;
-    _cm->mark_loop(worker_id, _terminator, rp,
                    true /*cancellable*/,
                    ShenandoahStringDedup::is_enabled() ? ENQUEUE_DEDUP : NO_DEDUP,
                    &requests);
->>>>>>> df05b4d1
   }
 };
 
@@ -144,12 +138,8 @@
     ShenandoahHeap* heap = ShenandoahHeap::heap();
 
     ShenandoahParallelWorkerSession worker_session(worker_id);
-<<<<<<< HEAD
+    StringDedup::Requests requests;
     ShenandoahReferenceProcessor* rp = heap->active_generation()->ref_processor();
-=======
-    ShenandoahReferenceProcessor* rp = heap->ref_processor();
-    StringDedup::Requests requests;
->>>>>>> df05b4d1
 
     // First drain remaining SATB buffers.
     {
@@ -161,27 +151,15 @@
       while (satb_mq_set.apply_closure_to_completed_buffer(&cl)) {}
       assert(!heap->has_forwarded_objects(), "Not expected");
 
-<<<<<<< HEAD
       ShenandoahMarkRefsClosure<GENERATION> mark_cl(q, rp, old);
-=======
-      ShenandoahMarkRefsClosure             mark_cl(q, rp);
->>>>>>> df05b4d1
       ShenandoahSATBAndRemarkThreadsClosure tc(satb_mq_set,
                                                ShenandoahIUBarrier ? &mark_cl : NULL);
       Threads::threads_do(&tc);
     }
-<<<<<<< HEAD
-
     _cm->mark_loop(GENERATION, worker_id, _terminator, rp,
-                   false, // not cancellable
-                   _dedup_string);
-
-=======
-    _cm->mark_loop(worker_id, _terminator, rp,
                    false /*not cancellable*/,
                    _dedup_string ? ENQUEUE_DEDUP : NO_DEDUP,
                    &requests);
->>>>>>> df05b4d1
     assert(_cm->task_queues()->is_empty(), "Should be empty");
   }
 };
