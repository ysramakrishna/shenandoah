--- conflicted
+++ resolved
@@ -51,13 +51,9 @@
 #include "gc/shenandoah/shenandoahUtils.hpp"
 #include "gc/shenandoah/shenandoahVMOperations.hpp"
 #include "gc/shenandoah/shenandoahWorkerPolicy.hpp"
-<<<<<<< HEAD
-
-=======
-#include "gc/shenandoah/heuristics/shenandoahHeuristics.hpp"
-#include "gc/shenandoah/mode/shenandoahMode.hpp"
+
 #include "logging/log.hpp"
->>>>>>> 2618aa69
+
 #include "memory/iterator.hpp"
 #include "memory/metaspaceUtils.hpp"
 #include "memory/metaspaceStats.hpp"
@@ -310,16 +306,8 @@
           break;
         }
         case stw_degenerated: {
-<<<<<<< HEAD
           gen_heap->set_aging_cycle(was_aging_cycle);
-          if (!service_stw_degenerated_cycle(cause, degen_point)) {
-            // The degenerated GC was upgraded to a Full GC
-            generation = select_global_generation();
-          }
-=======
-          heap->set_aging_cycle(was_aging_cycle);
-          service_stw_degenerated_cycle(cause, degen_point);
->>>>>>> 2618aa69
+          service_stw_degenerated_cycle(cause, degen_point));
           break;
         }
         case stw_full: {
@@ -727,18 +715,10 @@
         // We only record GC results if GC was successful
         msg = (do_old_gc_bootstrap) ? "At end of Concurrent Bootstrap GC":
                                       "At end of Concurrent Young GC";
-<<<<<<< HEAD
         if (gen_heap->collection_set()->has_old_regions()) {
-          bool mixed_is_done = (gen_heap->old_heuristics()->unprocessed_old_collection_candidates() == 0);
-          mmu_tracker->record_mixed(generation, get_gc_id(), mixed_is_done);
-        } else if (do_old_gc_bootstrap) {
-          mmu_tracker->record_bootstrap(generation, get_gc_id(), gen_heap->collection_set()->has_old_regions());
-=======
-        if (heap->collection_set()->has_old_regions()) {
           mmu_tracker->record_mixed(get_gc_id());
         } else if (do_old_gc_bootstrap) {
           mmu_tracker->record_bootstrap(get_gc_id());
->>>>>>> 2618aa69
         } else {
           mmu_tracker->record_young(get_gc_id());
         }
@@ -830,13 +810,8 @@
     assert(gen_heap->global_generation()->task_queues()->is_empty(), "Unexpected global generation marking tasks");
   } else {
     assert(_degen_generation->is_young(), "Expected degenerated young cycle, if not global.");
-<<<<<<< HEAD
     ShenandoahOldGeneration* old = gen_heap->old_generation();
-    if (old->state() == ShenandoahOldGeneration::BOOTSTRAPPING && !gc.upgraded_to_full()) {
-=======
-    ShenandoahOldGeneration* old = heap->old_generation();
     if (old->state() == ShenandoahOldGeneration::BOOTSTRAPPING) {
->>>>>>> 2618aa69
       old->transition_to(ShenandoahOldGeneration::MARKING);
     }
   }
