--- conflicted
+++ resolved
@@ -176,20 +176,15 @@
 
   metrics.snap_after();
   if (heap->mode()->is_generational()) {
-<<<<<<< HEAD
     ShenandoahGenerationalHeap* gen_heap = (ShenandoahGenerationalHeap*)heap;
-    gen_heap->mmu_tracker()->record_full(gen_heap->global_generation(), GCId::current());
+    // Full GC should reset time since last gc for young and old heuristics
+    gen_heap->young_generation()->heuristics()->record_cycle_end();
+    gen_heap->old_generation()->heuristics()->record_cycle_end();
+
+    gen_heap->mmu_tracker()->record_full(GCId::current());
     gen_heap->log_heap_status("At end of Full GC");
-=======
-    // Full GC should reset time since last gc for young and old heuristics
-    heap->young_generation()->heuristics()->record_cycle_end();
-    heap->old_generation()->heuristics()->record_cycle_end();
-
-    heap->mmu_tracker()->record_full(GCId::current());
-    heap->log_heap_status("At end of Full GC");
->>>>>>> 2618aa69
-
-    assert(heap->old_generation()->state() == ShenandoahOldGeneration::WAITING_FOR_BOOTSTRAP,
+
+    assert(gen_heap->old_generation()->state() == ShenandoahOldGeneration::WAITING_FOR_BOOTSTRAP,
            "After full GC, old generation should be waiting for bootstrap.");
 
     // Since we allow temporary violation of these constraints during Full GC, we want to enforce that the assertions are
@@ -229,16 +224,9 @@
   if (heap->mode()->is_generational()) {
     ShenandoahGenerationalHeap* gen_heap = (ShenandoahGenerationalHeap*)heap;
     // No need for old_gen->increase_used() as this was done when plabs were allocated.
-<<<<<<< HEAD
     gen_heap->set_young_evac_reserve(0);
     gen_heap->set_old_evac_reserve(0);
-    gen_heap->reset_old_evac_expended();
     gen_heap->set_promoted_reserve(0);
-=======
-    heap->set_young_evac_reserve(0);
-    heap->set_old_evac_reserve(0);
-    heap->set_promoted_reserve(0);
->>>>>>> 2618aa69
 
     // Full GC supersedes any marking or coalescing in old generation.
     gen_heap->cancel_old_gc();
@@ -450,10 +438,6 @@
     }
   }
   log_info(gc)("Live bytes in old after STW mark: " PROPERFMT, PROPERFMTARGS(live_bytes_in_old));
-<<<<<<< HEAD
-  ((ShenandoahGenerationalHeap*)heap)->old_generation()->set_live_bytes_after_last_mark(live_bytes_in_old);
-=======
->>>>>>> 2618aa69
 }
 
 class ShenandoahPrepareForCompactionTask : public WorkerTask {
@@ -1588,12 +1572,7 @@
     //       selected for the next evacuation phase.
 
     // In case this Full GC resulted from degeneration, clear the tally on anticipated promotion.
-<<<<<<< HEAD
     gen_heap->clear_promotion_potential();
-    gen_heap->clear_promotion_in_place_potential();
-=======
-    heap->clear_promotion_potential();
->>>>>>> 2618aa69
 
     if (heap->mode()->is_generational()) {
       // Invoke this in case we are able to transfer memory from OLD to YOUNG.
