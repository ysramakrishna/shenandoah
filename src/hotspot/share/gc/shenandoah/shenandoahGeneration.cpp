--- conflicted
+++ resolved
@@ -223,8 +223,6 @@
   parallel_heap_region_iterate(&cl);
 }
 
-<<<<<<< HEAD
-=======
 void ShenandoahGeneration::compute_evacuation_budgets(ShenandoahHeap* heap, bool* preselected_regions,
                                                       ShenandoahCollectionSet* collection_set,
                                                       size_t &consumed_by_advance_promotion) {
@@ -495,7 +493,6 @@
   else return 0;
 }
 
->>>>>>> 2618aa69
 inline void assert_no_in_place_promotions() {
 #ifdef ASSERT
   class ShenandoahNoInPlacePromotions : public ShenandoahHeapRegionClosure {
@@ -509,8 +506,6 @@
 #endif
 }
 
-<<<<<<< HEAD
-=======
 // Preselect for inclusion into the collection set regions whose age is at or above tenure age which contain more than
 // ShenandoahOldGarbageThreshold amounts of garbage.  We identify these regions by setting the appropriate entry of
 // candidate_regions_for_promotion_by_copy[] to true.  All entries are initialized to false before calling this
@@ -772,7 +767,6 @@
   heap->set_evacuation_reserve_quantities(false);
 }
 
->>>>>>> 2618aa69
 bool ShenandoahGeneration::is_bitmap_clear() {
   ShenandoahHeap* heap = ShenandoahHeap::heap();
   ShenandoahMarkingContext* context = heap->marking_context();
