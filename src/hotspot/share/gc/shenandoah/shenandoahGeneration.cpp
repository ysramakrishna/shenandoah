--- conflicted
+++ resolved
@@ -240,14 +240,8 @@
   ShenandoahHeap::heap()->parallel_heap_region_iterate(cl);
 }
 
-<<<<<<< HEAD
-  size_t region_size_bytes = ShenandoahHeapRegion::region_size_bytes();
-  size_t minimum_evacuation_reserve = ShenandoahOldCompactionReserve * region_size_bytes;
-  size_t old_regions_loaned_for_young_evac = 0;
-=======
 void ShenandoahGeneration::compute_evacuation_budgets(ShenandoahHeap* const heap) {
   shenandoah_assert_generational();
->>>>>>> a4cb96f7
 
   ShenandoahOldGeneration* const old_generation = heap->old_generation();
   ShenandoahYoungGeneration* const young_generation = heap->young_generation();
@@ -261,11 +255,6 @@
   // If we cannot evacuate old-gen, we will not be able to reclaim old-gen memory.  Promotions are less
   // critical.  If we cannot promote, there may be degradation of young-gen memory because old objects
   // accumulate there until they can be promoted.  This increases the young-gen marking and evacuation work.
-<<<<<<< HEAD
-  // In other words,do not fill up old-gen memory with promotions.  Reserve some amount of memory for old
-  // gen compaction purposes.
-=======
->>>>>>> a4cb96f7
 
   // First priority is to reclaim the easy garbage out of young-gen.
   //
@@ -349,12 +338,7 @@
 
   // Preselect regions for promotion by evacuation (obtaining the live data to seed promoted_reserve),
   // and identify regions that will promote in place. These use the tenuring threshold.
-<<<<<<< HEAD
-  size_t consumed_by_advance_promotion = select_aged_regions(old_promo_reserve);
-  assert(consumed_by_advance_promotion <= old_promo_reserve, "Cannot promote more than available old-gen memory");
-=======
   const size_t consumed_by_advance_promotion = select_aged_regions(old_promo_reserve);
->>>>>>> a4cb96f7
   assert(consumed_by_advance_promotion <= maximum_old_evacuation_reserve, "Cannot promote more than available old-gen memory");
 
   // Note that unused old_promo_reserve might not be entirely consumed_by_advance_promotion.  Do not transfer this
@@ -417,11 +401,7 @@
 
   size_t total_young_available = young_generation->available_with_reserve();
   assert(young_evacuated_reserve_used <= total_young_available, "Cannot evacuate more than is available in young");
-<<<<<<< HEAD
-  heap->update_young_evac_reserve(young_evacuated_reserve_used);   // We'll overwrite previous value
-=======
   young_generation->set_evacuation_reserve(young_evacuated_reserve_used);
->>>>>>> a4cb96f7
 
   size_t old_available = old_generation->available();
   // Now that we've established the collection set, we know how much memory is really required by old-gen for evacuation
@@ -486,13 +466,8 @@
   // Add in the excess_old memory to hold unanticipated promotions, if any.  If there are more unanticipated
   // promotions than fit in reserved memory, they will be deferred until a future GC pass.
   size_t total_promotion_reserve = young_advance_promoted_reserve_used + excess_old;
-<<<<<<< HEAD
-  heap->update_promoted_reserve(total_promotion_reserve);
-  heap->reset_promoted_expended();
-=======
   old_generation->set_promoted_reserve(total_promotion_reserve);
   old_generation->reset_promoted_expended();
->>>>>>> a4cb96f7
 }
 
 typedef struct {
