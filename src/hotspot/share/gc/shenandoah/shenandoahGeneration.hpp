/*
 * Copyright Amazon.com Inc. or its affiliates. All Rights Reserved.
 * DO NOT ALTER OR REMOVE COPYRIGHT NOTICES OR THIS FILE HEADER.
 *
 * This code is free software; you can redistribute it and/or modify it
 * under the terms of the GNU General Public License version 2 only, as
 * published by the Free Software Foundation.
 *
 * This code is distributed in the hope that it will be useful, but WITHOUT
 * ANY WARRANTY; without even the implied warranty of MERCHANTABILITY or
 * FITNESS FOR A PARTICULAR PURPOSE.  See the GNU General Public License
 * version 2 for more details (a copy is included in the LICENSE file that
 * accompanied this code).
 *
 * You should have received a copy of the GNU General Public License version
 * 2 along with this work; if not, write to the Free Software Foundation,
 * Inc., 51 Franklin St, Fifth Floor, Boston, MA 02110-1301 USA.
 *
 * Please contact Oracle, 500 Oracle Parkway, Redwood Shores, CA 94065 USA
 * or visit www.oracle.com if you need additional information or have any
 * questions.
 *
 */

#ifndef SHARE_VM_GC_SHENANDOAH_SHENANDOAHGENERATION_HPP
#define SHARE_VM_GC_SHENANDOAH_SHENANDOAHGENERATION_HPP

#include "memory/allocation.hpp"
#include "gc/shenandoah/heuristics/shenandoahOldHeuristics.hpp"
#include "gc/shenandoah/heuristics/shenandoahSpaceInfo.hpp"
#include "gc/shenandoah/shenandoahGenerationType.hpp"
#include "gc/shenandoah/shenandoahLock.hpp"
#include "gc/shenandoah/shenandoahMarkingContext.hpp"

class ShenandoahHeapRegion;
class ShenandoahHeapRegionClosure;
class ShenandoahReferenceProcessor;
class ShenandoahHeap;
class ShenandoahMode;

class ShenandoahGeneration : public CHeapObj<mtGC>, public ShenandoahSpaceInfo {
  friend class VMStructs;
private:
  ShenandoahGenerationType const _type;

  // Marking task queues and completeness
  ShenandoahObjToScanQueueSet* _task_queues;
  ShenandoahSharedFlag _is_marking_complete;

  ShenandoahReferenceProcessor* const _ref_processor;

  size_t _affiliated_region_count;

  // How much free memory is left in the last region of humongous objects.
  // This is _not_ included in used, but it _is_ deducted from available,
  // which gives the heuristics a more accurate view of how much memory remains
  // for allocation. This figure is also included the heap status logging.
  // The units are bytes. The value is only changed on a safepoint or under the
  // heap lock.
  size_t _humongous_waste;

protected:
  // Usage

  volatile size_t _used;
  volatile size_t _bytes_allocated_since_gc_start;
  size_t _max_capacity;
  size_t _soft_max_capacity;

  ShenandoahHeuristics* _heuristics;

private:
<<<<<<< HEAD
=======
  // Compute evacuation budgets prior to choosing collection set.
  void compute_evacuation_budgets(ShenandoahHeap* heap,
                                  bool* preselected_regions,
                                  ShenandoahCollectionSet* collection_set,
                                  size_t& consumed_by_advance_promotion);

  // Adjust evacuation budgets after choosing collection set.
  void adjust_evacuation_budgets(ShenandoahHeap* heap,
                                 ShenandoahCollectionSet* collection_set,
                                 size_t consumed_by_advance_promotion);

  // Preselect for inclusion into the collection set regions whose age is
  // at or above tenure age and which contain more than ShenandoahOldGarbageThreshold
  // amounts of garbage.
  //
  // Returns bytes of old-gen memory consumed by selected aged regions
  size_t select_aged_regions(size_t old_available,
                             size_t num_regions, bool
                             candidate_regions_for_promotion_by_copy[]);

>>>>>>> 2618aa69
  size_t available(size_t capacity) const;

 public:
  ShenandoahGeneration(ShenandoahGenerationType type,
                       uint max_workers,
                       size_t max_capacity,
                       size_t soft_max_capacity);
  ~ShenandoahGeneration();

  bool is_young() const  { return _type == YOUNG; }
  bool is_old() const    { return _type == OLD; }
  bool is_global() const { return _type == GLOBAL_GEN || _type == GLOBAL_NON_GEN; }

  inline ShenandoahGenerationType type() const { return _type; }

  inline ShenandoahHeuristics* heuristics() const { return _heuristics; }

  ShenandoahReferenceProcessor* ref_processor() { return _ref_processor; }

  virtual ShenandoahHeuristics* initialize_heuristics(ShenandoahMode* gc_mode);

  size_t soft_max_capacity() const override { return _soft_max_capacity; }
  size_t max_capacity() const override      { return _max_capacity; }
  virtual size_t used_regions() const;
  virtual size_t used_regions_size() const;
  virtual size_t free_unaffiliated_regions() const;
  size_t used() const override { return _used; }
  size_t available() const override;
  size_t available_with_reserve() const;

  // Returns the memory available based on the _soft_ max heap capacity (soft_max_heap - used).
  // The soft max heap size may be adjusted lower than the max heap size to cause the trigger
  // to believe it has less memory available than is _really_ available. Lowering the soft
  // max heap size will cause the adaptive heuristic to run more frequent cycles.
  size_t soft_available() const override;

  size_t bytes_allocated_since_gc_start() const override;
  void reset_bytes_allocated_since_gc_start();
  void increase_allocated(size_t bytes);

  // These methods change the capacity of the region by adding or subtracting the given number of bytes from the current
  // capacity.
  void increase_capacity(size_t increment);
  void decrease_capacity(size_t decrement);

  void log_status(const char* msg) const;

  // Used directly by FullGC
  void reset_mark_bitmap();

  // Used by concurrent and degenerated GC to reset remembered set.
  void swap_remembered_set();

  // Update the read cards with the state of the write table (write table is not cleared).
  void merge_write_table();

  // Called before init mark, expected to prepare regions for marking.
  virtual void prepare_gc();

  // Cancel marking (used by Full collect and when cancelling cycle).
  virtual void cancel_marking();

  // Return true if this region is affiliated with this generation.
  virtual bool contains(ShenandoahHeapRegion* region) const = 0;

  // Return true if this object is affiliated with this generation.
  virtual bool contains(oop obj) const = 0;

  // Apply closure to all regions affiliated with this generation.
  virtual void parallel_heap_region_iterate(ShenandoahHeapRegionClosure* cl) = 0;

  // Apply closure to all regions affiliated with this generation (single threaded).
  virtual void heap_region_iterate(ShenandoahHeapRegionClosure* cl) = 0;

  // This is public to support cancellation of marking when a Full cycle is started.
  virtual void set_concurrent_mark_in_progress(bool in_progress) = 0;

  // Check the bitmap only for regions belong to this generation.
  bool is_bitmap_clear();

  // We need to track the status of marking for different generations.
  bool is_mark_complete();
  virtual void set_mark_complete();
  virtual void set_mark_incomplete();

  ShenandoahMarkingContext* complete_marking_context();

  // Task queues
  ShenandoahObjToScanQueueSet* task_queues() const { return _task_queues; }
  virtual void reserve_task_queues(uint workers);
  virtual ShenandoahObjToScanQueueSet* old_gen_task_queues() const;

  // Scan remembered set at start of concurrent young-gen marking.
  void scan_remembered_set(bool is_concurrent);

  // Return the updated value of affiliated_region_count
  size_t increment_affiliated_region_count();

  // Return the updated value of affiliated_region_count
  size_t decrement_affiliated_region_count();

  // Return the updated value of affiliated_region_count
  size_t increase_affiliated_region_count(size_t delta);

  // Return the updated value of affiliated_region_count
  size_t decrease_affiliated_region_count(size_t delta);

  void establish_usage(size_t num_regions, size_t num_bytes, size_t humongous_waste);

  void increase_used(size_t bytes);
  void decrease_used(size_t bytes);

  void increase_humongous_waste(size_t bytes);
  void decrease_humongous_waste(size_t bytes);
  size_t get_humongous_waste() const { return _humongous_waste; }

  virtual bool is_concurrent_mark_in_progress() = 0;
  void confirm_heuristics_mode();

  virtual void record_success_concurrent(bool abbreviated);
};

#endif // SHARE_VM_GC_SHENANDOAH_SHENANDOAHGENERATION_HPP<|MERGE_RESOLUTION|>--- conflicted
+++ resolved
@@ -70,8 +70,6 @@
   ShenandoahHeuristics* _heuristics;
 
 private:
-<<<<<<< HEAD
-=======
   // Compute evacuation budgets prior to choosing collection set.
   void compute_evacuation_budgets(ShenandoahHeap* heap,
                                   bool* preselected_regions,
@@ -92,7 +90,6 @@
                              size_t num_regions, bool
                              candidate_regions_for_promotion_by_copy[]);
 
->>>>>>> 2618aa69
   size_t available(size_t capacity) const;
 
  public:
