/*
 * Copyright (c) 2023, Oracle and/or its affiliates. All rights reserved.
 * Copyright (c) 2013, 2022, Red Hat, Inc. All rights reserved.
 * Copyright Amazon.com Inc. or its affiliates. All Rights Reserved.
 * DO NOT ALTER OR REMOVE COPYRIGHT NOTICES OR THIS FILE HEADER.
 *
 * This code is free software; you can redistribute it and/or modify it
 * under the terms of the GNU General Public License version 2 only, as
 * published by the Free Software Foundation.
 *
 * This code is distributed in the hope that it will be useful, but WITHOUT
 * ANY WARRANTY; without even the implied warranty of MERCHANTABILITY or
 * FITNESS FOR A PARTICULAR PURPOSE.  See the GNU General Public License
 * version 2 for more details (a copy is included in the LICENSE file that
 * accompanied this code).
 *
 * You should have received a copy of the GNU General Public License version
 * 2 along with this work; if not, write to the Free Software Foundation,
 * Inc., 51 Franklin St, Fifth Floor, Boston, MA 02110-1301 USA.
 *
 * Please contact Oracle, 500 Oracle Parkway, Redwood Shores, CA 94065 USA
 * or visit www.oracle.com if you need additional information or have any
 * questions.
 *
 */

#include "precompiled.hpp"
#include "memory/allocation.hpp"
#include "memory/universe.hpp"

#include "gc/shared/gcArguments.hpp"
#include "gc/shared/gcTimer.hpp"
#include "gc/shared/gcTraceTime.inline.hpp"
#include "gc/shared/locationPrinter.inline.hpp"
#include "gc/shared/memAllocator.hpp"
#include "gc/shared/plab.hpp"
#include "gc/shared/tlab_globals.hpp"

#include "gc/shenandoah/shenandoahAgeCensus.hpp"
#include "gc/shenandoah/heuristics/shenandoahOldHeuristics.hpp"
#include "gc/shenandoah/heuristics/shenandoahYoungHeuristics.hpp"
#include "gc/shenandoah/shenandoahAllocRequest.hpp"
#include "gc/shenandoah/shenandoahBarrierSet.hpp"
#include "gc/shenandoah/shenandoahCardTable.hpp"
#include "gc/shenandoah/shenandoahClosures.inline.hpp"
#include "gc/shenandoah/shenandoahCollectionSet.hpp"
#include "gc/shenandoah/shenandoahCollectorPolicy.hpp"
#include "gc/shenandoah/shenandoahConcurrentMark.hpp"
#include "gc/shenandoah/shenandoahMarkingContext.inline.hpp"
#include "gc/shenandoah/shenandoahControlThread.hpp"
#include "gc/shenandoah/shenandoahRegulatorThread.hpp"
#include "gc/shenandoah/shenandoahFreeSet.hpp"
#include "gc/shenandoah/shenandoahGlobalGeneration.hpp"
#include "gc/shenandoah/shenandoahPhaseTimings.hpp"
#include "gc/shenandoah/shenandoahHeap.inline.hpp"
#include "gc/shenandoah/shenandoahHeapRegion.inline.hpp"
#include "gc/shenandoah/shenandoahHeapRegionSet.hpp"
#include "gc/shenandoah/shenandoahInitLogger.hpp"
#include "gc/shenandoah/shenandoahMarkingContext.inline.hpp"
#include "gc/shenandoah/shenandoahMemoryPool.hpp"
#include "gc/shenandoah/shenandoahMetrics.hpp"
#include "gc/shenandoah/shenandoahMonitoringSupport.hpp"
#include "gc/shenandoah/shenandoahOldGeneration.hpp"
#include "gc/shenandoah/shenandoahOopClosures.inline.hpp"
#include "gc/shenandoah/shenandoahPacer.inline.hpp"
#include "gc/shenandoah/shenandoahPadding.hpp"
#include "gc/shenandoah/shenandoahParallelCleaning.inline.hpp"
#include "gc/shenandoah/shenandoahReferenceProcessor.hpp"
#include "gc/shenandoah/shenandoahRootProcessor.inline.hpp"
#include "gc/shenandoah/shenandoahScanRemembered.inline.hpp"
#include "gc/shenandoah/shenandoahSTWMark.hpp"
#include "gc/shenandoah/shenandoahUtils.hpp"
#include "gc/shenandoah/shenandoahVerifier.hpp"
#include "gc/shenandoah/shenandoahCodeRoots.hpp"
#include "gc/shenandoah/shenandoahVMOperations.hpp"
#include "gc/shenandoah/shenandoahWorkGroup.hpp"
#include "gc/shenandoah/shenandoahWorkerPolicy.hpp"
#include "gc/shenandoah/shenandoahYoungGeneration.hpp"
#include "gc/shenandoah/mode/shenandoahGenerationalMode.hpp"
#include "gc/shenandoah/mode/shenandoahIUMode.hpp"
#include "gc/shenandoah/mode/shenandoahPassiveMode.hpp"
#include "gc/shenandoah/mode/shenandoahSATBMode.hpp"
#include "utilities/globalDefinitions.hpp"

#if INCLUDE_JFR
#include "gc/shenandoah/shenandoahJfrSupport.hpp"
#endif

#include "classfile/systemDictionary.hpp"
#include "code/codeCache.hpp"
#include "memory/classLoaderMetaspace.hpp"
#include "memory/metaspaceUtils.hpp"
#include "nmt/mallocTracker.hpp"
#include "nmt/memTracker.hpp"
#include "oops/compressedOops.inline.hpp"
#include "prims/jvmtiTagMap.hpp"
#include "runtime/atomic.hpp"
#include "runtime/globals.hpp"
#include "runtime/interfaceSupport.inline.hpp"
#include "runtime/java.hpp"
#include "runtime/orderAccess.hpp"
#include "runtime/safepointMechanism.hpp"
#include "runtime/vmThread.hpp"
#include "utilities/events.hpp"
#include "utilities/powerOfTwo.hpp"

class ShenandoahPretouchHeapTask : public WorkerTask {
private:
  ShenandoahRegionIterator _regions;
  const size_t _page_size;
public:
  ShenandoahPretouchHeapTask(size_t page_size) :
    WorkerTask("Shenandoah Pretouch Heap"),
    _page_size(page_size) {}

  virtual void work(uint worker_id) {
    ShenandoahHeapRegion* r = _regions.next();
    while (r != nullptr) {
      if (r->is_committed()) {
        os::pretouch_memory(r->bottom(), r->end(), _page_size);
      }
      r = _regions.next();
    }
  }
};

class ShenandoahPretouchBitmapTask : public WorkerTask {
private:
  ShenandoahRegionIterator _regions;
  char* _bitmap_base;
  const size_t _bitmap_size;
  const size_t _page_size;
public:
  ShenandoahPretouchBitmapTask(char* bitmap_base, size_t bitmap_size, size_t page_size) :
    WorkerTask("Shenandoah Pretouch Bitmap"),
    _bitmap_base(bitmap_base),
    _bitmap_size(bitmap_size),
    _page_size(page_size) {}

  virtual void work(uint worker_id) {
    ShenandoahHeapRegion* r = _regions.next();
    while (r != nullptr) {
      size_t start = r->index()       * ShenandoahHeapRegion::region_size_bytes() / MarkBitMap::heap_map_factor();
      size_t end   = (r->index() + 1) * ShenandoahHeapRegion::region_size_bytes() / MarkBitMap::heap_map_factor();
      assert (end <= _bitmap_size, "end is sane: " SIZE_FORMAT " < " SIZE_FORMAT, end, _bitmap_size);

      if (r->is_committed()) {
        os::pretouch_memory(_bitmap_base + start, _bitmap_base + end, _page_size);
      }

      r = _regions.next();
    }
  }
};

jint ShenandoahHeap::initialize() {
  //
  // Figure out heap sizing
  //

  size_t init_byte_size = InitialHeapSize;
  size_t min_byte_size  = MinHeapSize;
  size_t max_byte_size  = MaxHeapSize;
  size_t heap_alignment = HeapAlignment;

  size_t reg_size_bytes = ShenandoahHeapRegion::region_size_bytes();

  Universe::check_alignment(max_byte_size,  reg_size_bytes, "Shenandoah heap");
  Universe::check_alignment(init_byte_size, reg_size_bytes, "Shenandoah heap");

  _num_regions = ShenandoahHeapRegion::region_count();
  assert(_num_regions == (max_byte_size / reg_size_bytes),
         "Regions should cover entire heap exactly: " SIZE_FORMAT " != " SIZE_FORMAT "/" SIZE_FORMAT,
         _num_regions, max_byte_size, reg_size_bytes);

  size_t num_committed_regions = init_byte_size / reg_size_bytes;
  num_committed_regions = MIN2(num_committed_regions, _num_regions);
  assert(num_committed_regions <= _num_regions, "sanity");
  _initial_size = num_committed_regions * reg_size_bytes;

  size_t num_min_regions = min_byte_size / reg_size_bytes;
  num_min_regions = MIN2(num_min_regions, _num_regions);
  assert(num_min_regions <= _num_regions, "sanity");
  _minimum_size = num_min_regions * reg_size_bytes;

  // Default to max heap size.
  _soft_max_size = _num_regions * reg_size_bytes;

  _committed = _initial_size;

  // Now we know the number of regions and heap sizes, initialize the heuristics.
  initialize_heuristics_generations();

  size_t heap_page_size   = UseLargePages ? os::large_page_size() : os::vm_page_size();
  size_t bitmap_page_size = UseLargePages ? os::large_page_size() : os::vm_page_size();
  size_t region_page_size = UseLargePages ? os::large_page_size() : os::vm_page_size();

  //
  // Reserve and commit memory for heap
  //

  ReservedHeapSpace heap_rs = Universe::reserve_heap(max_byte_size, heap_alignment);
  initialize_reserved_region(heap_rs);
  _heap_region = MemRegion((HeapWord*)heap_rs.base(), heap_rs.size() / HeapWordSize);
  _heap_region_special = heap_rs.special();

  assert((((size_t) base()) & ShenandoahHeapRegion::region_size_bytes_mask()) == 0,
         "Misaligned heap: " PTR_FORMAT, p2i(base()));
  os::trace_page_sizes_for_requested_size("Heap",
                                          max_byte_size, heap_alignment,
                                          heap_rs.base(),
                                          heap_rs.size(), heap_rs.page_size());

#if SHENANDOAH_OPTIMIZED_MARKTASK
  // The optimized ShenandoahMarkTask takes some bits away from the full object bits.
  // Fail if we ever attempt to address more than we can.
  if ((uintptr_t)heap_rs.end() >= ShenandoahMarkTask::max_addressable()) {
    FormatBuffer<512> buf("Shenandoah reserved [" PTR_FORMAT ", " PTR_FORMAT") for the heap, \n"
                          "but max object address is " PTR_FORMAT ". Try to reduce heap size, or try other \n"
                          "VM options that allocate heap at lower addresses (HeapBaseMinAddress, AllocateHeapAt, etc).",
                p2i(heap_rs.base()), p2i(heap_rs.end()), ShenandoahMarkTask::max_addressable());
    vm_exit_during_initialization("Fatal Error", buf);
  }
#endif

  ReservedSpace sh_rs = heap_rs.first_part(max_byte_size);
  if (!_heap_region_special) {
    os::commit_memory_or_exit(sh_rs.base(), _initial_size, heap_alignment, false,
                              "Cannot commit heap memory");
  }

  BarrierSet::set_barrier_set(new ShenandoahBarrierSet(this, _heap_region));

  //
  // After reserving the Java heap, create the card table, barriers, and workers, in dependency order
  //
  if (mode()->is_generational()) {
    ShenandoahDirectCardMarkRememberedSet *rs;
    ShenandoahCardTable* card_table = ShenandoahBarrierSet::barrier_set()->card_table();
    size_t card_count = card_table->cards_required(heap_rs.size() / HeapWordSize);
    rs = new ShenandoahDirectCardMarkRememberedSet(ShenandoahBarrierSet::barrier_set()->card_table(), card_count);
    _card_scan = new ShenandoahScanRemembered<ShenandoahDirectCardMarkRememberedSet>(rs);

    // Age census structure
    _age_census = new ShenandoahAgeCensus();
  }

  _workers = new ShenandoahWorkerThreads("Shenandoah GC Threads", _max_workers);
  if (_workers == nullptr) {
    vm_exit_during_initialization("Failed necessary allocation.");
  } else {
    _workers->initialize_workers();
  }

  if (ParallelGCThreads > 1) {
    _safepoint_workers = new ShenandoahWorkerThreads("Safepoint Cleanup Thread", ParallelGCThreads);
    _safepoint_workers->initialize_workers();
  }

  //
  // Reserve and commit memory for bitmap(s)
  //

  size_t bitmap_size_orig = ShenandoahMarkBitMap::compute_size(heap_rs.size());
  _bitmap_size = align_up(bitmap_size_orig, bitmap_page_size);

  size_t bitmap_bytes_per_region = reg_size_bytes / ShenandoahMarkBitMap::heap_map_factor();

  guarantee(bitmap_bytes_per_region != 0,
            "Bitmap bytes per region should not be zero");
  guarantee(is_power_of_2(bitmap_bytes_per_region),
            "Bitmap bytes per region should be power of two: " SIZE_FORMAT, bitmap_bytes_per_region);

  if (bitmap_page_size > bitmap_bytes_per_region) {
    _bitmap_regions_per_slice = bitmap_page_size / bitmap_bytes_per_region;
    _bitmap_bytes_per_slice = bitmap_page_size;
  } else {
    _bitmap_regions_per_slice = 1;
    _bitmap_bytes_per_slice = bitmap_bytes_per_region;
  }

  guarantee(_bitmap_regions_per_slice >= 1,
            "Should have at least one region per slice: " SIZE_FORMAT,
            _bitmap_regions_per_slice);

  guarantee(((_bitmap_bytes_per_slice) % bitmap_page_size) == 0,
            "Bitmap slices should be page-granular: bps = " SIZE_FORMAT ", page size = " SIZE_FORMAT,
            _bitmap_bytes_per_slice, bitmap_page_size);

  ReservedSpace bitmap(_bitmap_size, bitmap_page_size);
  os::trace_page_sizes_for_requested_size("Mark Bitmap",
                                          bitmap_size_orig, bitmap_page_size,
                                          bitmap.base(),
                                          bitmap.size(), bitmap.page_size());
  MemTracker::record_virtual_memory_type(bitmap.base(), mtGC);
  _bitmap_region = MemRegion((HeapWord*) bitmap.base(), bitmap.size() / HeapWordSize);
  _bitmap_region_special = bitmap.special();

  size_t bitmap_init_commit = _bitmap_bytes_per_slice *
                              align_up(num_committed_regions, _bitmap_regions_per_slice) / _bitmap_regions_per_slice;
  bitmap_init_commit = MIN2(_bitmap_size, bitmap_init_commit);
  if (!_bitmap_region_special) {
    os::commit_memory_or_exit((char *) _bitmap_region.start(), bitmap_init_commit, bitmap_page_size, false,
                              "Cannot commit bitmap memory");
  }

  _marking_context = new ShenandoahMarkingContext(_heap_region, _bitmap_region, _num_regions);

  if (ShenandoahVerify) {
    ReservedSpace verify_bitmap(_bitmap_size, bitmap_page_size);
    os::trace_page_sizes_for_requested_size("Verify Bitmap",
                                            bitmap_size_orig, bitmap_page_size,
                                            verify_bitmap.base(),
                                            verify_bitmap.size(), verify_bitmap.page_size());
    if (!verify_bitmap.special()) {
      os::commit_memory_or_exit(verify_bitmap.base(), verify_bitmap.size(), bitmap_page_size, false,
                                "Cannot commit verification bitmap memory");
    }
    MemTracker::record_virtual_memory_type(verify_bitmap.base(), mtGC);
    MemRegion verify_bitmap_region = MemRegion((HeapWord *) verify_bitmap.base(), verify_bitmap.size() / HeapWordSize);
    _verification_bit_map.initialize(_heap_region, verify_bitmap_region);
    _verifier = new ShenandoahVerifier(this, &_verification_bit_map);
  }

  // Reserve aux bitmap for use in object_iterate(). We don't commit it here.
  size_t aux_bitmap_page_size = bitmap_page_size;
#ifdef LINUX
  // In THP "advise" mode, we refrain from advising the system to use large pages
  // since we know these commits will be short lived, and there is no reason to trash
  // the THP area with this bitmap.
  if (UseTransparentHugePages) {
    aux_bitmap_page_size = os::vm_page_size();
  }
#endif
  ReservedSpace aux_bitmap(_bitmap_size, aux_bitmap_page_size);
  os::trace_page_sizes_for_requested_size("Aux Bitmap",
                                          bitmap_size_orig, aux_bitmap_page_size,
                                          aux_bitmap.base(),
                                          aux_bitmap.size(), aux_bitmap.page_size());
  MemTracker::record_virtual_memory_type(aux_bitmap.base(), mtGC);
  _aux_bitmap_region = MemRegion((HeapWord*) aux_bitmap.base(), aux_bitmap.size() / HeapWordSize);
  _aux_bitmap_region_special = aux_bitmap.special();
  _aux_bit_map.initialize(_heap_region, _aux_bitmap_region);

  //
  // Create regions and region sets
  //
  size_t region_align = align_up(sizeof(ShenandoahHeapRegion), SHENANDOAH_CACHE_LINE_SIZE);
  size_t region_storage_size_orig = region_align * _num_regions;
  size_t region_storage_size = align_up(region_storage_size_orig,
                                        MAX2(region_page_size, os::vm_allocation_granularity()));

  ReservedSpace region_storage(region_storage_size, region_page_size);
  os::trace_page_sizes_for_requested_size("Region Storage",
                                          region_storage_size_orig, region_page_size,
                                          region_storage.base(),
                                          region_storage.size(), region_storage.page_size());
  MemTracker::record_virtual_memory_type(region_storage.base(), mtGC);
  if (!region_storage.special()) {
    os::commit_memory_or_exit(region_storage.base(), region_storage_size, region_page_size, false,
                              "Cannot commit region memory");
  }

  // Try to fit the collection set bitmap at lower addresses. This optimizes code generation for cset checks.
  // Go up until a sensible limit (subject to encoding constraints) and try to reserve the space there.
  // If not successful, bite a bullet and allocate at whatever address.
  {
    const size_t cset_align = MAX2<size_t>(os::vm_page_size(), os::vm_allocation_granularity());
    const size_t cset_size = align_up(((size_t) sh_rs.base() + sh_rs.size()) >> ShenandoahHeapRegion::region_size_bytes_shift(), cset_align);
    const size_t cset_page_size = os::vm_page_size();

    uintptr_t min = round_up_power_of_2(cset_align);
    uintptr_t max = (1u << 30u);
    ReservedSpace cset_rs;

    for (uintptr_t addr = min; addr <= max; addr <<= 1u) {
      char* req_addr = (char*)addr;
      assert(is_aligned(req_addr, cset_align), "Should be aligned");
      cset_rs = ReservedSpace(cset_size, cset_align, cset_page_size, req_addr);
      if (cset_rs.is_reserved()) {
        assert(cset_rs.base() == req_addr, "Allocated where requested: " PTR_FORMAT ", " PTR_FORMAT, p2i(cset_rs.base()), addr);
        _collection_set = new ShenandoahCollectionSet(this, cset_rs, sh_rs.base());
        break;
      }
    }

    if (_collection_set == nullptr) {
      cset_rs = ReservedSpace(cset_size, cset_align, os::vm_page_size());
      _collection_set = new ShenandoahCollectionSet(this, cset_rs, sh_rs.base());
    }
    os::trace_page_sizes_for_requested_size("Collection Set",
                                            cset_size, cset_page_size,
                                            cset_rs.base(),
                                            cset_rs.size(), cset_rs.page_size());
  }

  _regions = NEW_C_HEAP_ARRAY(ShenandoahHeapRegion*, _num_regions, mtGC);
  _affiliations = NEW_C_HEAP_ARRAY(uint8_t, _num_regions, mtGC);
  _free_set = new ShenandoahFreeSet(this, _num_regions);

  {
    ShenandoahHeapLocker locker(lock());


    for (size_t i = 0; i < _num_regions; i++) {
      HeapWord* start = (HeapWord*)sh_rs.base() + ShenandoahHeapRegion::region_size_words() * i;
      bool is_committed = i < num_committed_regions;
      void* loc = region_storage.base() + i * region_align;

      ShenandoahHeapRegion* r = new (loc) ShenandoahHeapRegion(start, i, is_committed);
      assert(is_aligned(r, SHENANDOAH_CACHE_LINE_SIZE), "Sanity");

      _marking_context->initialize_top_at_mark_start(r);
      _regions[i] = r;
      assert(!collection_set()->is_in(i), "New region should not be in collection set");

      _affiliations[i] = ShenandoahAffiliation::FREE;
    }

    // Initialize to complete
    _marking_context->mark_complete();
    size_t young_cset_regions, old_cset_regions;

    // We are initializing free set.  We ignore cset region tallies.
    size_t first_old, last_old, num_old;
    _free_set->prepare_to_rebuild(young_cset_regions, old_cset_regions, first_old, last_old, num_old);
    _free_set->rebuild(young_cset_regions, old_cset_regions);
  }

  if (AlwaysPreTouch) {
    // For NUMA, it is important to pre-touch the storage under bitmaps with worker threads,
    // before initialize() below zeroes it with initializing thread. For any given region,
    // we touch the region and the corresponding bitmaps from the same thread.
    ShenandoahPushWorkerScope scope(workers(), _max_workers, false);

    _pretouch_heap_page_size = heap_page_size;
    _pretouch_bitmap_page_size = bitmap_page_size;

#ifdef LINUX
    // UseTransparentHugePages would madvise that backing memory can be coalesced into huge
    // pages. But, the kernel needs to know that every small page is used, in order to coalesce
    // them into huge one. Therefore, we need to pretouch with smaller pages.
    if (UseTransparentHugePages) {
      _pretouch_heap_page_size = (size_t)os::vm_page_size();
      _pretouch_bitmap_page_size = (size_t)os::vm_page_size();
    }
#endif

    // OS memory managers may want to coalesce back-to-back pages. Make their jobs
    // simpler by pre-touching continuous spaces (heap and bitmap) separately.

    ShenandoahPretouchBitmapTask bcl(bitmap.base(), _bitmap_size, _pretouch_bitmap_page_size);
    _workers->run_task(&bcl);

    ShenandoahPretouchHeapTask hcl(_pretouch_heap_page_size);
    _workers->run_task(&hcl);
  }

  //
  // Initialize the rest of GC subsystems
  //

  _liveness_cache = NEW_C_HEAP_ARRAY(ShenandoahLiveData*, _max_workers, mtGC);
  for (uint worker = 0; worker < _max_workers; worker++) {
    _liveness_cache[worker] = NEW_C_HEAP_ARRAY(ShenandoahLiveData, _num_regions, mtGC);
    Copy::fill_to_bytes(_liveness_cache[worker], _num_regions * sizeof(ShenandoahLiveData));
  }

  // There should probably be Shenandoah-specific options for these,
  // just as there are G1-specific options.
  {
    ShenandoahSATBMarkQueueSet& satbqs = ShenandoahBarrierSet::satb_mark_queue_set();
    satbqs.set_process_completed_buffers_threshold(20); // G1SATBProcessCompletedThreshold
    satbqs.set_buffer_enqueue_threshold_percentage(60); // G1SATBBufferEnqueueingThresholdPercent
  }

  _monitoring_support = new ShenandoahMonitoringSupport(this);
  _phase_timings = new ShenandoahPhaseTimings(max_workers());
  ShenandoahCodeRoots::initialize();

  if (ShenandoahPacing) {
    _pacer = new ShenandoahPacer(this);
    _pacer->setup_for_idle();
  } else {
    _pacer = nullptr;
  }

  _control_thread = new ShenandoahControlThread();
  _regulator_thread = new ShenandoahRegulatorThread(_control_thread);

  print_init_logger();

  return JNI_OK;
}

void ShenandoahHeap::print_init_logger() const {
  ShenandoahInitLogger::print();
}

size_t ShenandoahHeap::max_size_for(ShenandoahGeneration* generation) const {
  switch (generation->type()) {
    case YOUNG:
      return _generation_sizer.max_young_size();
    case OLD:
      return max_capacity() - _generation_sizer.min_young_size();
    case GLOBAL_GEN:
    case GLOBAL_NON_GEN:
      return max_capacity();
    default:
      ShouldNotReachHere();
      return 0;
  }
}

size_t ShenandoahHeap::min_size_for(ShenandoahGeneration* generation) const {
  switch (generation->type()) {
    case YOUNG:
      return _generation_sizer.min_young_size();
    case OLD:
      return max_capacity() - _generation_sizer.max_young_size();
    case GLOBAL_GEN:
    case GLOBAL_NON_GEN:
      return min_capacity();
    default:
      ShouldNotReachHere();
      return 0;
  }
}

void ShenandoahHeap::initialize_heuristics_generations() {
  if (ShenandoahGCMode != nullptr) {
    if (strcmp(ShenandoahGCMode, "satb") == 0) {
      _gc_mode = new ShenandoahSATBMode();
    } else if (strcmp(ShenandoahGCMode, "iu") == 0) {
      _gc_mode = new ShenandoahIUMode();
    } else if (strcmp(ShenandoahGCMode, "passive") == 0) {
      _gc_mode = new ShenandoahPassiveMode();
    } else if (strcmp(ShenandoahGCMode, "generational") == 0) {
      _gc_mode = new ShenandoahGenerationalMode();
    } else {
      vm_exit_during_initialization("Unknown -XX:ShenandoahGCMode option");
    }
  } else {
    vm_exit_during_initialization("Unknown -XX:ShenandoahGCMode option (null)");
  }
  _gc_mode->initialize_flags();
  if (_gc_mode->is_diagnostic() && !UnlockDiagnosticVMOptions) {
    vm_exit_during_initialization(
            err_msg("GC mode \"%s\" is diagnostic, and must be enabled via -XX:+UnlockDiagnosticVMOptions.",
                    _gc_mode->name()));
  }
  if (_gc_mode->is_experimental() && !UnlockExperimentalVMOptions) {
    vm_exit_during_initialization(
            err_msg("GC mode \"%s\" is experimental, and must be enabled via -XX:+UnlockExperimentalVMOptions.",
                    _gc_mode->name()));
  }

  // Max capacity is the maximum _allowed_ capacity. That is, the maximum allowed capacity
  // for old would be total heap - minimum capacity of young. This means the sum of the maximum
  // allowed for old and young could exceed the total heap size. It remains the case that the
  // _actual_ capacity of young + old = total.
  _generation_sizer.heap_size_changed(max_capacity());
  size_t initial_capacity_young = _generation_sizer.max_young_size();
  size_t max_capacity_young = _generation_sizer.max_young_size();
  size_t initial_capacity_old = max_capacity() - max_capacity_young;
  size_t max_capacity_old = max_capacity() - initial_capacity_young;

  _young_generation = new ShenandoahYoungGeneration(_max_workers, max_capacity_young, initial_capacity_young);
  _old_generation = new ShenandoahOldGeneration(_max_workers, max_capacity_old, initial_capacity_old);
  _global_generation = new ShenandoahGlobalGeneration(_gc_mode->is_generational(), _max_workers, max_capacity(), max_capacity());
  _global_generation->initialize_heuristics(_gc_mode);
  if (mode()->is_generational()) {
    _young_generation->initialize_heuristics(_gc_mode);
    _old_generation->initialize_heuristics(_gc_mode);
  }
  _evac_tracker = new ShenandoahEvacuationTracker(mode()->is_generational());
}

#ifdef _MSC_VER
#pragma warning( push )
#pragma warning( disable:4355 ) // 'this' : used in base member initializer list
#endif

ShenandoahHeap::ShenandoahHeap(ShenandoahCollectorPolicy* policy) :
  CollectedHeap(),
  _gc_generation(nullptr),
  _prepare_for_old_mark(false),
  _initial_size(0),
  _promotion_potential(0),
  _committed(0),
  _max_workers(MAX3(ConcGCThreads, ParallelGCThreads, 1U)),
  _workers(nullptr),
  _safepoint_workers(nullptr),
  _heap_region_special(false),
  _num_regions(0),
  _regions(nullptr),
  _affiliations(nullptr),
  _update_refs_iterator(this),
<<<<<<< HEAD
  _promoted_reserve(0),
  _old_evac_reserve(0),
  _young_evac_reserve(0),
  _upgraded_to_full(false),
  _age_census(nullptr),
  _has_evacuation_reserve_quantities(false),
  _cancel_requested_time(0),
  _young_generation(nullptr),
  _global_generation(nullptr),
  _old_generation(nullptr),
=======
  _gc_no_progress_count(0),
>>>>>>> d354141a
  _control_thread(nullptr),
  _regulator_thread(nullptr),
  _shenandoah_policy(policy),
  _free_set(nullptr),
  _pacer(nullptr),
  _verifier(nullptr),
  _phase_timings(nullptr),
  _evac_tracker(nullptr),
  _mmu_tracker(),
  _generation_sizer(),
  _monitoring_support(nullptr),
  _memory_pool(nullptr),
  _young_gen_memory_pool(nullptr),
  _old_gen_memory_pool(nullptr),
  _stw_memory_manager("Shenandoah Pauses"),
  _cycle_memory_manager("Shenandoah Cycles"),
  _gc_timer(new ConcurrentGCTimer()),
  _soft_ref_policy(),
  _log_min_obj_alignment_in_bytes(LogMinObjAlignmentInBytes),
  _old_regions_surplus(0),
  _old_regions_deficit(0),
  _marking_context(nullptr),
  _bitmap_size(0),
  _bitmap_regions_per_slice(0),
  _bitmap_bytes_per_slice(0),
  _bitmap_region_special(false),
  _aux_bitmap_region_special(false),
  _liveness_cache(nullptr),
  _collection_set(nullptr),
  _card_scan(nullptr)
{
}

#ifdef _MSC_VER
#pragma warning( pop )
#endif

void ShenandoahHeap::print_on(outputStream* st) const {
  st->print_cr("Shenandoah Heap");
  st->print_cr(" " SIZE_FORMAT "%s max, " SIZE_FORMAT "%s soft max, " SIZE_FORMAT "%s committed, " SIZE_FORMAT "%s used",
               byte_size_in_proper_unit(max_capacity()), proper_unit_for_byte_size(max_capacity()),
               byte_size_in_proper_unit(soft_max_capacity()), proper_unit_for_byte_size(soft_max_capacity()),
               byte_size_in_proper_unit(committed()),    proper_unit_for_byte_size(committed()),
               byte_size_in_proper_unit(used()),         proper_unit_for_byte_size(used()));
  st->print_cr(" " SIZE_FORMAT " x " SIZE_FORMAT"%s regions",
               num_regions(),
               byte_size_in_proper_unit(ShenandoahHeapRegion::region_size_bytes()),
               proper_unit_for_byte_size(ShenandoahHeapRegion::region_size_bytes()));

  st->print("Status: ");
  if (has_forwarded_objects())                 st->print("has forwarded objects, ");
  if (is_concurrent_old_mark_in_progress())    st->print("old marking, ");
  if (is_concurrent_young_mark_in_progress())  st->print("young marking, ");
  if (is_evacuation_in_progress())             st->print("evacuating, ");
  if (is_update_refs_in_progress())            st->print("updating refs, ");
  if (is_degenerated_gc_in_progress())         st->print("degenerated gc, ");
  if (is_full_gc_in_progress())                st->print("full gc, ");
  if (is_full_gc_move_in_progress())           st->print("full gc move, ");
  if (is_concurrent_weak_root_in_progress())   st->print("concurrent weak roots, ");
  if (is_concurrent_strong_root_in_progress() &&
      !is_concurrent_weak_root_in_progress())  st->print("concurrent strong roots, ");

  if (cancelled_gc()) {
    st->print("cancelled");
  } else {
    st->print("not cancelled");
  }
  st->cr();

  st->print_cr("Reserved region:");
  st->print_cr(" - [" PTR_FORMAT ", " PTR_FORMAT ") ",
               p2i(reserved_region().start()),
               p2i(reserved_region().end()));

  ShenandoahCollectionSet* cset = collection_set();
  st->print_cr("Collection set:");
  if (cset != nullptr) {
    st->print_cr(" - map (vanilla): " PTR_FORMAT, p2i(cset->map_address()));
    st->print_cr(" - map (biased):  " PTR_FORMAT, p2i(cset->biased_map_address()));
  } else {
    st->print_cr(" (null)");
  }

  st->cr();
  MetaspaceUtils::print_on(st);

  if (Verbose) {
    st->cr();
    print_heap_regions_on(st);
  }
}

class ShenandoahInitWorkerGCLABClosure : public ThreadClosure {
public:
  void do_thread(Thread* thread) {
    assert(thread != nullptr, "Sanity");
    assert(thread->is_Worker_thread(), "Only worker thread expected");
    ShenandoahThreadLocalData::initialize_gclab(thread);
  }
};

void ShenandoahHeap::post_initialize() {
  CollectedHeap::post_initialize();
  _mmu_tracker.initialize();

  MutexLocker ml(Threads_lock);

  ShenandoahInitWorkerGCLABClosure init_gclabs;
  _workers->threads_do(&init_gclabs);

  // gclab can not be initialized early during VM startup, as it can not determinate its max_size.
  // Now, we will let WorkerThreads to initialize gclab when new worker is created.
  _workers->set_initialize_gclab();
  if (_safepoint_workers != nullptr) {
    _safepoint_workers->threads_do(&init_gclabs);
    _safepoint_workers->set_initialize_gclab();
  }

  JFR_ONLY(ShenandoahJFRSupport::register_jfr_type_serializers());
}

ShenandoahHeuristics* ShenandoahHeap::heuristics() {
  return _global_generation->heuristics();
}

ShenandoahOldHeuristics* ShenandoahHeap::old_heuristics() {
  return (ShenandoahOldHeuristics*) _old_generation->heuristics();
}

ShenandoahYoungHeuristics* ShenandoahHeap::young_heuristics() {
  return (ShenandoahYoungHeuristics*) _young_generation->heuristics();
}

bool ShenandoahHeap::doing_mixed_evacuations() {
  return _old_generation->state() == ShenandoahOldGeneration::WAITING_FOR_EVAC;
}

bool ShenandoahHeap::is_old_bitmap_stable() const {
  return _old_generation->is_mark_complete();
}

bool ShenandoahHeap::is_gc_generation_young() const {
  return _gc_generation != nullptr && _gc_generation->is_young();
}

size_t ShenandoahHeap::used() const {
  return global_generation()->used();
}

size_t ShenandoahHeap::committed() const {
  return Atomic::load(&_committed);
}

void ShenandoahHeap::increase_committed(size_t bytes) {
  shenandoah_assert_heaplocked_or_safepoint();
  _committed += bytes;
}

void ShenandoahHeap::decrease_committed(size_t bytes) {
  shenandoah_assert_heaplocked_or_safepoint();
  _committed -= bytes;
}

// For tracking usage based on allocations, it should be the case that:
// * The sum of regions::used == heap::used
// * The sum of a generation's regions::used == generation::used
// * The sum of a generation's humongous regions::free == generation::humongous_waste
// These invariants are checked by the verifier on GC safepoints.
//
// Additional notes:
// * When a mutator's allocation request causes a region to be retired, the
//   free memory left in that region is considered waste. It does not contribute
//   to the usage, but it _does_ contribute to allocation rate.
// * The bottom of a PLAB must be aligned on card size. In some cases this will
//   require padding in front of the PLAB (a filler object). Because this padding
//   is included in the region's used memory we include the padding in the usage
//   accounting as waste.
// * Mutator allocations are used to compute an allocation rate. They are also
//   sent to the Pacer for those purposes.
// * There are three sources of waste:
//  1. The padding used to align a PLAB on card size
//  2. Region's free is less than minimum TLAB size and is retired
//  3. The unused portion of memory in the last region of a humongous object
void ShenandoahHeap::increase_used(const ShenandoahAllocRequest& req) {
  size_t actual_bytes = req.actual_size() * HeapWordSize;
  size_t wasted_bytes = req.waste() * HeapWordSize;
  ShenandoahGeneration* generation = generation_for(req.affiliation());

  if (req.is_gc_alloc()) {
    assert(wasted_bytes == 0 || req.type() == ShenandoahAllocRequest::_alloc_plab, "Only PLABs have waste");
    increase_used(generation, actual_bytes + wasted_bytes);
  } else {
    assert(req.is_mutator_alloc(), "Expected mutator alloc here");
    // padding and actual size both count towards allocation counter
    generation->increase_allocated(actual_bytes + wasted_bytes);

    // only actual size counts toward usage for mutator allocations
    increase_used(generation, actual_bytes);

    // notify pacer of both actual size and waste
    notify_mutator_alloc_words(req.actual_size(), req.waste());

    if (wasted_bytes > 0 && req.actual_size() > ShenandoahHeapRegion::humongous_threshold_words()) {
      increase_humongous_waste(generation,wasted_bytes);
    }
  }
}

void ShenandoahHeap::increase_humongous_waste(ShenandoahGeneration* generation, size_t bytes) {
  generation->increase_humongous_waste(bytes);
  if (!generation->is_global()) {
    global_generation()->increase_humongous_waste(bytes);
  }
}

void ShenandoahHeap::decrease_humongous_waste(ShenandoahGeneration* generation, size_t bytes) {
  generation->decrease_humongous_waste(bytes);
  if (!generation->is_global()) {
    global_generation()->decrease_humongous_waste(bytes);
  }
}

void ShenandoahHeap::increase_used(ShenandoahGeneration* generation, size_t bytes) {
  generation->increase_used(bytes);
  if (!generation->is_global()) {
    global_generation()->increase_used(bytes);
  }
}

void ShenandoahHeap::decrease_used(ShenandoahGeneration* generation, size_t bytes) {
  generation->decrease_used(bytes);
  if (!generation->is_global()) {
    global_generation()->decrease_used(bytes);
  }
}

void ShenandoahHeap::notify_mutator_alloc_words(size_t words, size_t waste) {
  if (ShenandoahPacing) {
    control_thread()->pacing_notify_alloc(words);
    if (waste > 0) {
      pacer()->claim_for_alloc(waste, true);
    }
  }
}

size_t ShenandoahHeap::capacity() const {
  return committed();
}

size_t ShenandoahHeap::max_capacity() const {
  return _num_regions * ShenandoahHeapRegion::region_size_bytes();
}

size_t ShenandoahHeap::soft_max_capacity() const {
  size_t v = Atomic::load(&_soft_max_size);
  assert(min_capacity() <= v && v <= max_capacity(),
         "Should be in bounds: " SIZE_FORMAT " <= " SIZE_FORMAT " <= " SIZE_FORMAT,
         min_capacity(), v, max_capacity());
  return v;
}

void ShenandoahHeap::set_soft_max_capacity(size_t v) {
  assert(min_capacity() <= v && v <= max_capacity(),
         "Should be in bounds: " SIZE_FORMAT " <= " SIZE_FORMAT " <= " SIZE_FORMAT,
         min_capacity(), v, max_capacity());
  Atomic::store(&_soft_max_size, v);
}

size_t ShenandoahHeap::min_capacity() const {
  return _minimum_size;
}

size_t ShenandoahHeap::initial_capacity() const {
  return _initial_size;
}

void ShenandoahHeap::op_uncommit(double shrink_before, size_t shrink_until) {
  assert (ShenandoahUncommit, "should be enabled");

  // Application allocates from the beginning of the heap, and GC allocates at
  // the end of it. It is more efficient to uncommit from the end, so that applications
  // could enjoy the near committed regions. GC allocations are much less frequent,
  // and therefore can accept the committing costs.

  size_t count = 0;
  for (size_t i = num_regions(); i > 0; i--) { // care about size_t underflow
    ShenandoahHeapRegion* r = get_region(i - 1);
    if (r->is_empty_committed() && (r->empty_time() < shrink_before)) {
      ShenandoahHeapLocker locker(lock());
      if (r->is_empty_committed()) {
        if (committed() < shrink_until + ShenandoahHeapRegion::region_size_bytes()) {
          break;
        }

        r->make_uncommitted();
        count++;
      }
    }
    SpinPause(); // allow allocators to take the lock
  }

  if (count > 0) {
    control_thread()->notify_heap_changed();
    regulator_thread()->notify_heap_changed();
  }
}

void ShenandoahHeap::handle_old_evacuation(HeapWord* obj, size_t words, bool promotion) {
  // Only register the copy of the object that won the evacuation race.
  card_scan()->register_object_without_lock(obj);

  // Mark the entire range of the evacuated object as dirty.  At next remembered set scan,
  // we will clear dirty bits that do not hold interesting pointers.  It's more efficient to
  // do this in batch, in a background GC thread than to try to carefully dirty only cards
  // that hold interesting pointers right now.
  card_scan()->mark_range_as_dirty(obj, words);

  if (promotion) {
    // This evacuation was a promotion, track this as allocation against old gen
    old_generation()->increase_allocated(words * HeapWordSize);
  }
}

void ShenandoahHeap::handle_old_evacuation_failure() {
  if (_old_gen_oom_evac.try_set()) {
    log_info(gc)("Old gen evac failure.");
  }
}

void ShenandoahHeap::report_promotion_failure(Thread* thread, size_t size) {
  // We squelch excessive reports to reduce noise in logs.
  const size_t MaxReportsPerEpoch = 4;
  static size_t last_report_epoch = 0;
  static size_t epoch_report_count = 0;

  size_t promotion_reserve;
  size_t promotion_expended;

  size_t gc_id = control_thread()->get_gc_id();

  if ((gc_id != last_report_epoch) || (epoch_report_count++ < MaxReportsPerEpoch)) {
    {
      // Promotion failures should be very rare.  Invest in providing useful diagnostic info.
      ShenandoahHeapLocker locker(lock());
      promotion_reserve = get_promoted_reserve();
      promotion_expended = get_promoted_expended();
    }
    PLAB* plab = ShenandoahThreadLocalData::plab(thread);
    size_t words_remaining = (plab == nullptr)? 0: plab->words_remaining();
    const char* promote_enabled = ShenandoahThreadLocalData::allow_plab_promotions(thread)? "enabled": "disabled";
    ShenandoahGeneration* old_gen = old_generation();
    size_t old_capacity = old_gen->max_capacity();
    size_t old_usage = old_gen->used();
    size_t old_free_regions = old_gen->free_unaffiliated_regions();

    log_info(gc, ergo)("Promotion failed, size " SIZE_FORMAT ", has plab? %s, PLAB remaining: " SIZE_FORMAT
                       ", plab promotions %s, promotion reserve: " SIZE_FORMAT ", promotion expended: " SIZE_FORMAT
                       ", old capacity: " SIZE_FORMAT ", old_used: " SIZE_FORMAT ", old unaffiliated regions: " SIZE_FORMAT,
                       size * HeapWordSize, plab == nullptr? "no": "yes",
                       words_remaining * HeapWordSize, promote_enabled, promotion_reserve, promotion_expended,
                       old_capacity, old_usage, old_free_regions);

    if ((gc_id == last_report_epoch) && (epoch_report_count >= MaxReportsPerEpoch)) {
      log_info(gc, ergo)("Squelching additional promotion failure reports for current epoch");
    } else if (gc_id != last_report_epoch) {
      last_report_epoch = gc_id;
      epoch_report_count = 1;
    }
  }
}

HeapWord* ShenandoahHeap::allocate_from_gclab_slow(Thread* thread, size_t size) {
  // New object should fit the GCLAB size
  size_t min_size = MAX2(size, PLAB::min_size());

  // Figure out size of new GCLAB, looking back at heuristics. Expand aggressively.
  size_t new_size = ShenandoahThreadLocalData::gclab_size(thread) * 2;

  // Limit growth of GCLABs to ShenandoahMaxEvacLABRatio * the minimum size.  This enables more equitable distribution of
  // available evacuation buidget between the many threads that are coordinating in the evacuation effort.
  if (ShenandoahMaxEvacLABRatio > 0) {
    log_debug(gc, free)("Allocate new gclab: " SIZE_FORMAT ", " SIZE_FORMAT, new_size, PLAB::min_size() * ShenandoahMaxEvacLABRatio);
    new_size = MIN2(new_size, PLAB::min_size() * ShenandoahMaxEvacLABRatio);
  }

  new_size = MIN2(new_size, PLAB::max_size());
  new_size = MAX2(new_size, PLAB::min_size());

  // Record new heuristic value even if we take any shortcut. This captures
  // the case when moderately-sized objects always take a shortcut. At some point,
  // heuristics should catch up with them.
  ShenandoahThreadLocalData::set_gclab_size(thread, new_size);

  if (new_size < size) {
    // New size still does not fit the object. Fall back to shared allocation.
    // This avoids retiring perfectly good GCLABs, when we encounter a large object.
    log_debug(gc, free)("New gclab size (" SIZE_FORMAT ") is too small for " SIZE_FORMAT, new_size, size);
    return nullptr;
  }

  // Retire current GCLAB, and allocate a new one.
  PLAB* gclab = ShenandoahThreadLocalData::gclab(thread);
  gclab->retire();

  size_t actual_size = 0;
  HeapWord* gclab_buf = allocate_new_gclab(min_size, new_size, &actual_size);
  if (gclab_buf == nullptr) {
    return nullptr;
  }

  assert (size <= actual_size, "allocation should fit");

  if (ZeroTLAB) {
    // ..and clear it.
    Copy::zero_to_words(gclab_buf, actual_size);
  } else {
    // ...and zap just allocated object.
#ifdef ASSERT
    // Skip mangling the space corresponding to the object header to
    // ensure that the returned space is not considered parsable by
    // any concurrent GC thread.
    size_t hdr_size = oopDesc::header_size();
    Copy::fill_to_words(gclab_buf + hdr_size, actual_size - hdr_size, badHeapWordVal);
#endif // ASSERT
  }
  gclab->set_buf(gclab_buf, actual_size);
  return gclab->allocate(size);
}

// Establish a new PLAB and allocate size HeapWords within it.
HeapWord* ShenandoahHeap::allocate_from_plab_slow(Thread* thread, size_t size, bool is_promotion) {
  // New object should fit the PLAB size
  size_t min_size = MAX2(size, PLAB::min_size());

  // Figure out size of new PLAB, looking back at heuristics. Expand aggressively.
  size_t cur_size = ShenandoahThreadLocalData::plab_size(thread);
  if (cur_size == 0) {
    cur_size = PLAB::min_size();
  }
  size_t future_size = cur_size * 2;
  // Limit growth of PLABs to ShenandoahMaxEvacLABRatio * the minimum size.  This enables more equitable distribution of
  // available evacuation buidget between the many threads that are coordinating in the evacuation effort.
  if (ShenandoahMaxEvacLABRatio > 0) {
    future_size = MIN2(future_size, PLAB::min_size() * ShenandoahMaxEvacLABRatio);
  }
  future_size = MIN2(future_size, PLAB::max_size());
  future_size = MAX2(future_size, PLAB::min_size());

  size_t unalignment = future_size % CardTable::card_size_in_words();
  if (unalignment != 0) {
    future_size = future_size - unalignment + CardTable::card_size_in_words();
  }

  // Record new heuristic value even if we take any shortcut. This captures
  // the case when moderately-sized objects always take a shortcut. At some point,
  // heuristics should catch up with them.  Note that the requested cur_size may
  // not be honored, but we remember that this is the preferred size.
  ShenandoahThreadLocalData::set_plab_size(thread, future_size);
  if (cur_size < size) {
    // The PLAB to be allocated is still not large enough to hold the object. Fall back to shared allocation.
    // This avoids retiring perfectly good PLABs in order to represent a single large object allocation.
    return nullptr;
  }

  // Retire current PLAB, and allocate a new one.
  PLAB* plab = ShenandoahThreadLocalData::plab(thread);
  if (plab->words_remaining() < PLAB::min_size()) {
    // Retire current PLAB, and allocate a new one.
    // CAUTION: retire_plab may register the remnant filler object with the remembered set scanner without a lock.  This
    // is safe iff it is assured that each PLAB is a whole-number multiple of card-mark memory size and each PLAB is
    // aligned with the start of a card's memory range.
    retire_plab(plab, thread);

    size_t actual_size = 0;
    // allocate_new_plab resets plab_evacuated and plab_promoted and disables promotions if old-gen available is
    // less than the remaining evacuation need.  It also adjusts plab_preallocated and expend_promoted if appropriate.
    HeapWord* plab_buf = allocate_new_plab(min_size, cur_size, &actual_size);
    if (plab_buf == nullptr) {
      if (min_size == PLAB::min_size()) {
        // Disable plab promotions for this thread because we cannot even allocate a plab of minimal size.  This allows us
        // to fail faster on subsequent promotion attempts.
        ShenandoahThreadLocalData::disable_plab_promotions(thread);
      }
      return NULL;
    } else {
      ShenandoahThreadLocalData::enable_plab_retries(thread);
    }
    assert (size <= actual_size, "allocation should fit");
    if (ZeroTLAB) {
      // ..and clear it.
      Copy::zero_to_words(plab_buf, actual_size);
    } else {
      // ...and zap just allocated object.
#ifdef ASSERT
      // Skip mangling the space corresponding to the object header to
      // ensure that the returned space is not considered parsable by
      // any concurrent GC thread.
      size_t hdr_size = oopDesc::header_size();
      Copy::fill_to_words(plab_buf + hdr_size, actual_size - hdr_size, badHeapWordVal);
#endif // ASSERT
    }
    plab->set_buf(plab_buf, actual_size);
    if (is_promotion && !ShenandoahThreadLocalData::allow_plab_promotions(thread)) {
      return nullptr;
    }
    return plab->allocate(size);
  } else {
    // If there's still at least min_size() words available within the current plab, don't retire it.  Let's gnaw
    // away on this plab as long as we can.  Meanwhile, return nullptr to force this particular allocation request
    // to be satisfied with a shared allocation.  By packing more promotions into the previously allocated PLAB, we
    // reduce the likelihood of evacuation failures, and we we reduce the need for downsizing our PLABs.
    return nullptr;
  }
}

// TODO: It is probably most efficient to register all objects (both promotions and evacuations) that were allocated within
// this plab at the time we retire the plab.  A tight registration loop will run within both code and data caches.  This change
// would allow smaller and faster in-line implementation of alloc_from_plab().  Since plabs are aligned on card-table boundaries,
// this object registration loop can be performed without acquiring a lock.
void ShenandoahHeap::retire_plab(PLAB* plab, Thread* thread) {
  // We don't enforce limits on plab_evacuated.  We let it consume all available old-gen memory in order to reduce
  // probability of an evacuation failure.  We do enforce limits on promotion, to make sure that excessive promotion
  // does not result in an old-gen evacuation failure.  Note that a failed promotion is relatively harmless.  Any
  // object that fails to promote in the current cycle will be eligible for promotion in a subsequent cycle.

  // When the plab was instantiated, its entirety was treated as if the entire buffer was going to be dedicated to
  // promotions.  Now that we are retiring the buffer, we adjust for the reality that the plab is not entirely promotions.
  //  1. Some of the plab may have been dedicated to evacuations.
  //  2. Some of the plab may have been abandoned due to waste (at the end of the plab).
  size_t not_promoted =
    ShenandoahThreadLocalData::get_plab_preallocated_promoted(thread) - ShenandoahThreadLocalData::get_plab_promoted(thread);
  ShenandoahThreadLocalData::reset_plab_promoted(thread);
  ShenandoahThreadLocalData::reset_plab_evacuated(thread);
  ShenandoahThreadLocalData::set_plab_preallocated_promoted(thread, 0);
  if (not_promoted > 0) {
    unexpend_promoted(not_promoted);
  }
  size_t waste = plab->waste();
  HeapWord* top = plab->top();
  plab->retire();
  if (top != nullptr && plab->waste() > waste && is_in_old(top)) {
    // If retiring the plab created a filler object, then we
    // need to register it with our card scanner so it can
    // safely walk the region backing the plab.
    log_debug(gc)("retire_plab() is registering remnant of size " SIZE_FORMAT " at " PTR_FORMAT,
                  plab->waste() - waste, p2i(top));
    card_scan()->register_object_without_lock(top);
  }
}

void ShenandoahHeap::retire_plab(PLAB* plab) {
  Thread* thread = Thread::current();
  retire_plab(plab, thread);
}

void ShenandoahHeap::cancel_old_gc() {
  shenandoah_assert_safepoint();
  assert(_old_generation != nullptr, "Should only have mixed collections in generation mode.");
  if (_old_generation->state() == ShenandoahOldGeneration::IDLE) {
    assert(!old_generation()->is_concurrent_mark_in_progress(), "Cannot be marking in IDLE");
    assert(!old_heuristics()->has_coalesce_and_fill_candidates(), "Cannot have coalesce and fill candidates in IDLE");
    assert(!old_heuristics()->unprocessed_old_collection_candidates(), "Cannot have mixed collection candidates in IDLE");
    assert(!young_generation()->is_bootstrap_cycle(), "Cannot have old mark queues if IDLE");
  } else {
    log_info(gc)("Terminating old gc cycle.");
    // Stop marking
    old_generation()->cancel_marking();
    // Stop coalescing undead objects
    set_prepare_for_old_mark_in_progress(false);
    // Stop tracking old regions
    old_heuristics()->abandon_collection_candidates();
    // Remove old generation access to young generation mark queues
    young_generation()->set_old_gen_task_queues(nullptr);
    // Transition to IDLE now.
    _old_generation->transition_to(ShenandoahOldGeneration::IDLE);
  }
}

// xfer_limit is the maximum we're able to transfer from young to old
void ShenandoahHeap::adjust_generation_sizes_for_next_cycle(
  size_t xfer_limit, size_t young_cset_regions, size_t old_cset_regions) {

  // Make sure old-generation is large enough, but no larger, than is necessary to hold mixed evacuations
  // and promotions if we anticipate either.
  size_t region_size_bytes = ShenandoahHeapRegion::region_size_bytes();
  size_t promo_load = get_promotion_potential();
  // The free set will reserve this amount of memory to hold young evacuations
  size_t young_reserve = (young_generation()->max_capacity() * ShenandoahEvacReserve) / 100;
  size_t old_reserve = 0;
  size_t mixed_candidates = old_heuristics()->unprocessed_old_collection_candidates();
  bool doing_mixed = (mixed_candidates > 0);
  bool doing_promotions = promo_load > 0;

  // round down
  size_t max_old_region_xfer = xfer_limit / region_size_bytes;

  // We can limit the reserve to the size of anticipated promotions
  size_t max_old_reserve = young_reserve * ShenandoahOldEvacRatioPercent / (100 - ShenandoahOldEvacRatioPercent);
  // Here's the algebra:
  //  TotalEvacuation = OldEvacuation + YoungEvacuation
  //  OldEvacuation = TotalEvacuation*(ShenandoahOldEvacRatioPercent/100)
  //  OldEvacuation = YoungEvacuation * (ShenandoahOldEvacRatioPercent/100)/(1 - ShenandoahOldEvacRatioPercent/100)
  //  OldEvacuation = YoungEvacuation * ShenandoahOldEvacRatioPercent/(100 - ShenandoahOldEvacRatioPercent)

  size_t reserve_for_mixed, reserve_for_promo;
  if (doing_mixed) {
    assert(old_generation()->available() >= old_generation()->free_unaffiliated_regions() * region_size_bytes,
           "Unaffiliated available must be less than total available");

    // We want this much memory to be unfragmented in order to reliably evacuate old.  This is conservative because we
    // may not evacuate the entirety of unprocessed candidates in a single mixed evacuation.
    size_t max_evac_need = (size_t)
      (old_heuristics()->unprocessed_old_collection_candidates_live_memory() * ShenandoahOldEvacWaste);
    size_t old_fragmented_available =
      old_generation()->available() - old_generation()->free_unaffiliated_regions() * region_size_bytes;
    reserve_for_mixed = max_evac_need + old_fragmented_available;
    if (reserve_for_mixed > max_old_reserve) {
      reserve_for_mixed = max_old_reserve;
    }
  } else {
    reserve_for_mixed = 0;
  }

  size_t available_for_promotions = max_old_reserve - reserve_for_mixed;
  if (doing_promotions) {
    // We're only promoting and we have a maximum bound on the amount to be promoted
    reserve_for_promo = (size_t) (promo_load * ShenandoahPromoEvacWaste);
    if (reserve_for_promo > available_for_promotions) {
      reserve_for_promo = available_for_promotions;
    }
  } else {
    reserve_for_promo = 0;
  }
  old_reserve = reserve_for_mixed + reserve_for_promo;
  assert(old_reserve <= max_old_reserve, "cannot reserve more than max for old evacuations");
  size_t old_available = old_generation()->available() + old_cset_regions * region_size_bytes;
  size_t young_available = young_generation()->available() + young_cset_regions * region_size_bytes;
  size_t old_region_deficit = 0;
  size_t old_region_surplus = 0;
  if (old_available >= old_reserve) {
    size_t old_excess = old_available - old_reserve;
    size_t excess_regions = old_excess / region_size_bytes;
    size_t unaffiliated_old_regions = old_generation()->free_unaffiliated_regions() + old_cset_regions;
    size_t unaffiliated_old = unaffiliated_old_regions * region_size_bytes;
    if (unaffiliated_old_regions < excess_regions) {
      // We'll give only unaffiliated old to young, which is known to be less than the excess.
      old_region_surplus = unaffiliated_old_regions;
    } else {
      // unaffiliated_old_regions > excess_regions, so we only give away the excess.
      old_region_surplus = excess_regions;
    }
  } else {
    // We need to request transfer from YOUNG.  Ignore that this will directly impact young_generation()->max_capacity(),
    // indirectly impacting young_reserve and old_reserve.  These computations are conservative.
    size_t old_need = old_reserve - old_available;
    // Round up the number of regions needed from YOUNG
    old_region_deficit = (old_need + region_size_bytes - 1) / region_size_bytes;
  }
  if (old_region_deficit > max_old_region_xfer) {
    // If we're running short on young-gen memory, limit the xfer.  Old-gen collection activities will be curtailed
    // if the budget is smaller than desired.
    old_region_deficit = max_old_region_xfer;
  }
  set_old_region_surplus(old_region_surplus);
  set_old_region_deficit(old_region_deficit);
}

// Called from stubs in JIT code or interpreter
HeapWord* ShenandoahHeap::allocate_new_tlab(size_t min_size,
                                            size_t requested_size,
                                            size_t* actual_size) {
  ShenandoahAllocRequest req = ShenandoahAllocRequest::for_tlab(min_size, requested_size);
  HeapWord* res = allocate_memory(req, false);
  if (res != nullptr) {
    *actual_size = req.actual_size();
  } else {
    *actual_size = 0;
  }
  return res;
}

HeapWord* ShenandoahHeap::allocate_new_gclab(size_t min_size,
                                             size_t word_size,
                                             size_t* actual_size) {
  ShenandoahAllocRequest req = ShenandoahAllocRequest::for_gclab(min_size, word_size);
  HeapWord* res = allocate_memory(req, false);
  if (res != nullptr) {
    *actual_size = req.actual_size();
  } else {
    *actual_size = 0;
  }
  return res;
}

HeapWord* ShenandoahHeap::allocate_new_plab(size_t min_size,
                                            size_t word_size,
                                            size_t* actual_size) {
  // Align requested sizes to card sized multiples
  size_t words_in_card = CardTable::card_size_in_words();
  size_t align_mask = ~(words_in_card - 1);
  min_size = (min_size + words_in_card - 1) & align_mask;
  word_size = (word_size + words_in_card - 1) & align_mask;
  ShenandoahAllocRequest req = ShenandoahAllocRequest::for_plab(min_size, word_size);
  // Note that allocate_memory() sets a thread-local flag to prohibit further promotions by this thread
  // if we are at risk of infringing on the old-gen evacuation budget.
  HeapWord* res = allocate_memory(req, false);
  if (res != nullptr) {
    *actual_size = req.actual_size();
  } else {
    *actual_size = 0;
  }
  return res;
}

// is_promotion is true iff this allocation is known for sure to hold the result of young-gen evacuation
// to old-gen.  plab allocates are not known as such, since they may hold old-gen evacuations.
HeapWord* ShenandoahHeap::allocate_memory(ShenandoahAllocRequest& req, bool is_promotion) {
  intptr_t pacer_epoch = 0;
  bool in_new_region = false;
  HeapWord* result = nullptr;

  if (req.is_mutator_alloc()) {
    if (ShenandoahPacing) {
      pacer()->pace_for_alloc(req.size());
      pacer_epoch = pacer()->epoch();
    }

    if (!ShenandoahAllocFailureALot || !should_inject_alloc_failure()) {
      result = allocate_memory_under_lock(req, in_new_region, is_promotion);
    }

    // Check that gc overhead is not exceeded.
    //
    // Shenandoah will grind along for quite a while allocating one
    // object at a time using shared (non-tlab) allocations. This check
    // is testing that the GC overhead limit has not been exceeded.
    // This will notify the collector to start a cycle, but will raise
    // an OOME to the mutator if the last Full GCs have not made progress.
    if (result == nullptr && !req.is_lab_alloc() && get_gc_no_progress_count() > ShenandoahNoProgressThreshold) {
      control_thread()->handle_alloc_failure(req, false);
      return nullptr;
    }

    // Block until control thread reacted, then retry allocation.
    //
    // It might happen that one of the threads requesting allocation would unblock
    // way later after GC happened, only to fail the second allocation, because
    // other threads have already depleted the free storage. In this case, a better
    // strategy is to try again, as long as GC makes progress (or until at least
    // one full GC has completed).
    size_t original_count = shenandoah_policy()->full_gc_count();
    while (result == nullptr
        && (get_gc_no_progress_count() == 0 || original_count == shenandoah_policy()->full_gc_count())) {
      control_thread()->handle_alloc_failure(req);
      result = allocate_memory_under_lock(req, in_new_region, is_promotion);
    }

<<<<<<< HEAD
=======
    if (log_is_enabled(Debug, gc, alloc)) {
      ResourceMark rm;
      log_debug(gc, alloc)("Thread: %s, Result: " PTR_FORMAT ", Request: %s, Size: " SIZE_FORMAT ", Original: " SIZE_FORMAT ", Latest: " SIZE_FORMAT,
                           Thread::current()->name(), p2i(result), req.type_string(), req.size(), original_count, get_gc_no_progress_count());
    }
>>>>>>> d354141a
  } else {
    assert(req.is_gc_alloc(), "Can only accept GC allocs here");
    result = allocate_memory_under_lock(req, in_new_region, is_promotion);
    // Do not call handle_alloc_failure() here, because we cannot block.
    // The allocation failure would be handled by the LRB slowpath with handle_alloc_failure_evac().
  }

  if (in_new_region) {
    control_thread()->notify_heap_changed();
    regulator_thread()->notify_heap_changed();
  }

  if (result == nullptr) {
    req.set_actual_size(0);
  }

  // This is called regardless of the outcome of the allocation to account
  // for any waste created by retiring regions with this request.
  increase_used(req);

  if (result != nullptr) {
    size_t requested = req.size();
    size_t actual = req.actual_size();

    assert (req.is_lab_alloc() || (requested == actual),
            "Only LAB allocations are elastic: %s, requested = " SIZE_FORMAT ", actual = " SIZE_FORMAT,
            ShenandoahAllocRequest::alloc_type_to_string(req.type()), requested, actual);

    if (req.is_mutator_alloc()) {
      // If we requested more than we were granted, give the rest back to pacer.
      // This only matters if we are in the same pacing epoch: do not try to unpace
      // over the budget for the other phase.
      if (ShenandoahPacing && (pacer_epoch > 0) && (requested > actual)) {
        pacer()->unpace_for_alloc(pacer_epoch, requested - actual);
      }
    }
  }

  return result;
}

HeapWord* ShenandoahHeap::allocate_memory_under_lock(ShenandoahAllocRequest& req, bool& in_new_region, bool is_promotion) {
  bool try_smaller_lab_size = false;
  size_t smaller_lab_size;
  {
    // promotion_eligible pertains only to PLAB allocations, denoting that the PLAB is allowed to allocate for promotions.
    bool promotion_eligible = false;
    bool allow_allocation = true;
    bool plab_alloc = false;
    size_t requested_bytes = req.size() * HeapWordSize;
    HeapWord* result = nullptr;
    ShenandoahHeapLocker locker(lock());
    Thread* thread = Thread::current();

    if (mode()->is_generational()) {
      if (req.affiliation() == YOUNG_GENERATION) {
        if (req.is_mutator_alloc()) {
          size_t young_words_available = young_generation()->available() / HeapWordSize;
          if (ShenandoahElasticTLAB && req.is_lab_alloc() && (req.min_size() < young_words_available)) {
            // Allow ourselves to try a smaller lab size even if requested_bytes <= young_available.  We may need a smaller
            // lab size because young memory has become too fragmented.
            try_smaller_lab_size = true;
            smaller_lab_size = (young_words_available < req.size())? young_words_available: req.size();
          } else if (req.size() > young_words_available) {
            // Can't allocate because even min_size() is larger than remaining young_available
            log_info(gc, ergo)("Unable to shrink %s alloc request of minimum size: " SIZE_FORMAT
                               ", young words available: " SIZE_FORMAT, req.type_string(),
                               HeapWordSize * (req.is_lab_alloc()? req.min_size(): req.size()), young_words_available);
            return nullptr;
          }
        }
      } else {                    // reg.affiliation() == OLD_GENERATION
        assert(req.type() != ShenandoahAllocRequest::_alloc_gclab, "GCLAB pertains only to young-gen memory");
        if (req.type() ==  ShenandoahAllocRequest::_alloc_plab) {
          plab_alloc = true;
          size_t promotion_avail = get_promoted_reserve();
          size_t promotion_expended = get_promoted_expended();
          if (promotion_expended + requested_bytes > promotion_avail) {
            promotion_avail = 0;
            if (get_old_evac_reserve() == 0) {
              // There are no old-gen evacuations in this pass.  There's no value in creating a plab that cannot
              // be used for promotions.
              allow_allocation = false;
            }
          } else {
            promotion_avail = promotion_avail - (promotion_expended + requested_bytes);
            promotion_eligible = true;
          }
        } else if (is_promotion) {
          // This is a shared alloc for promotion
          size_t promotion_avail = get_promoted_reserve();
          size_t promotion_expended = get_promoted_expended();
          if (promotion_expended + requested_bytes > promotion_avail) {
            promotion_avail = 0;
          } else {
            promotion_avail = promotion_avail - (promotion_expended + requested_bytes);
          }
          if (promotion_avail == 0) {
            // We need to reserve the remaining memory for evacuation.  Reject this allocation.  The object will be
            // evacuated to young-gen memory and promoted during a future GC pass.
            return nullptr;
          }
          // Else, we'll allow the allocation to proceed.  (Since we hold heap lock, the tested condition remains true.)
        } else {
          // This is a shared allocation for evacuation.  Memory has already been reserved for this purpose.
        }
      }
    } // This ends the is_generational() block

    // First try the original request.  If TLAB request size is greater than available, allocate() will attempt to downsize
    // request to fit within available memory.
    result = (allow_allocation)? _free_set->allocate(req, in_new_region): nullptr;
    if (result != nullptr) {
      if (req.is_old()) {
        ShenandoahThreadLocalData::reset_plab_promoted(thread);
        if (req.is_gc_alloc()) {
          bool disable_plab_promotions = false;
          if (req.type() ==  ShenandoahAllocRequest::_alloc_plab) {
            if (promotion_eligible) {
              size_t actual_size = req.actual_size() * HeapWordSize;
              // The actual size of the allocation may be larger than the requested bytes (due to alignment on card boundaries).
              // If this puts us over our promotion budget, we need to disable future PLAB promotions for this thread.
              if (get_promoted_expended() + actual_size <= get_promoted_reserve()) {
                // Assume the entirety of this PLAB will be used for promotion.  This prevents promotion from overreach.
                // When we retire this plab, we'll unexpend what we don't really use.
                ShenandoahThreadLocalData::enable_plab_promotions(thread);
                expend_promoted(actual_size);
                assert(get_promoted_expended() <= get_promoted_reserve(), "Do not expend more promotion than budgeted");
                ShenandoahThreadLocalData::set_plab_preallocated_promoted(thread, actual_size);
              } else {
                disable_plab_promotions = true;
              }
            } else {
              disable_plab_promotions = true;
            }
            if (disable_plab_promotions) {
              // Disable promotions in this thread because entirety of this PLAB must be available to hold old-gen evacuations.
              ShenandoahThreadLocalData::disable_plab_promotions(thread);
              ShenandoahThreadLocalData::set_plab_preallocated_promoted(thread, 0);
            }
          } else if (is_promotion) {
            // Shared promotion.  Assume size is requested_bytes.
            expend_promoted(requested_bytes);
            assert(get_promoted_expended() <= get_promoted_reserve(), "Do not expend more promotion than budgeted");
          }
        }

        // Register the newly allocated object while we're holding the global lock since there's no synchronization
        // built in to the implementation of register_object().  There are potential races when multiple independent
        // threads are allocating objects, some of which might span the same card region.  For example, consider
        // a card table's memory region within which three objects are being allocated by three different threads:
        //
        // objects being "concurrently" allocated:
        //    [-----a------][-----b-----][--------------c------------------]
        //            [---- card table memory range --------------]
        //
        // Before any objects are allocated, this card's memory range holds no objects.  Note that allocation of object a
        //   wants to set the starts-object, first-start, and last-start attributes of the preceding card region.
        //   allocation of object b wants to set the starts-object, first-start, and last-start attributes of this card region.
        //   allocation of object c also wants to set the starts-object, first-start, and last-start attributes of this
        //   card region.
        //
        // The thread allocating b and the thread allocating c can "race" in various ways, resulting in confusion, such as
        // last-start representing object b while first-start represents object c.  This is why we need to require all
        // register_object() invocations to be "mutually exclusive" with respect to each card's memory range.
        ShenandoahHeap::heap()->card_scan()->register_object(result);
      }
    } else {
      // The allocation failed.  If this was a plab allocation, We've already retired it and no longer have a plab.
      if (req.is_old() && req.is_gc_alloc() && (req.type() == ShenandoahAllocRequest::_alloc_plab)) {
        // We don't need to disable PLAB promotions because there is no PLAB.  We leave promotions enabled because
        // this allows the surrounding infrastructure to retry alloc_plab_slow() with a smaller PLAB size.
        ShenandoahThreadLocalData::set_plab_preallocated_promoted(thread, 0);
      }
    }
    if ((result != nullptr) || !try_smaller_lab_size) {
      return result;
    }
    // else, fall through to try_smaller_lab_size
  } // This closes the block that holds the heap lock, releasing the lock.

  // We failed to allocate the originally requested lab size.  Let's see if we can allocate a smaller lab size.
  if (req.size() == smaller_lab_size) {
    // If we were already trying to allocate min size, no value in attempting to repeat the same.  End the recursion.
    return nullptr;
  }

  // We arrive here if the tlab allocation request can be resized to fit within young_available
  assert((req.affiliation() == YOUNG_GENERATION) && req.is_lab_alloc() && req.is_mutator_alloc() &&
         (smaller_lab_size < req.size()), "Only shrink allocation request size for TLAB allocations");

  // By convention, ShenandoahAllocationRequest is primarily read-only.  The only mutable instance data is represented by
  // actual_size(), which is overwritten with the size of the allocaion when the allocation request is satisfied.  We use a
  // recursive call here rather than introducing new methods to mutate the existing ShenandoahAllocationRequest argument.
  // Mutation of the existing object might result in astonishing results if calling contexts assume the content of immutable
  // fields remain constant.  The original TLAB allocation request was for memory that exceeded the current capacity.  We'll
  // attempt to allocate a smaller TLAB.  If this is successful, we'll update actual_size() of our incoming
  // ShenandoahAllocRequest.  If the recursive request fails, we'll simply return nullptr.

  // Note that we've relinquished the HeapLock and some other thread may perform additional allocation before our recursive
  // call reacquires the lock.  If that happens, we will need another recursive call to further reduce the size of our request
  // for each time another thread allocates young memory during the brief intervals that the heap lock is available to
  // interfering threads.  We expect this interference to be rare.  The recursion bottoms out when young_available is
  // smaller than req.min_size().  The inner-nested call to allocate_memory_under_lock() uses the same min_size() value
  // as this call, but it uses a preferred size() that is smaller than our preferred size, and is no larger than what we most
  // recently saw as the memory currently available within the young generation.

  // TODO: At the expense of code clarity, we could rewrite this recursive solution to use iteration.  We need at most one
  // extra instance of the ShenandoahAllocRequest, which we can re-initialize multiple times inside a loop, with one iteration
  // of the loop required for each time the existing solution would recurse.  An iterative solution would be more efficient
  // in CPU time and stack memory utilization.  The expectation is that it is very rare that we would recurse more than once
  // so making this change is not currently seen as a high priority.

  ShenandoahAllocRequest smaller_req = ShenandoahAllocRequest::for_tlab(req.min_size(), smaller_lab_size);

  // Note that shrinking the preferred size gets us past the gatekeeper that checks whether there's available memory to
  // satisfy the allocation request.  The reality is the actual TLAB size is likely to be even smaller, because it will
  // depend on how much memory is available within mutator regions that are not yet fully used.
  HeapWord* result = allocate_memory_under_lock(smaller_req, in_new_region, is_promotion);
  if (result != nullptr) {
    req.set_actual_size(smaller_req.actual_size());
  }
  return result;
}

HeapWord* ShenandoahHeap::mem_allocate(size_t size,
                                        bool*  gc_overhead_limit_was_exceeded) {
  ShenandoahAllocRequest req = ShenandoahAllocRequest::for_shared(size);
  return allocate_memory(req, false);
}

MetaWord* ShenandoahHeap::satisfy_failed_metadata_allocation(ClassLoaderData* loader_data,
                                                             size_t size,
                                                             Metaspace::MetadataType mdtype) {
  MetaWord* result;

  // Inform metaspace OOM to GC heuristics if class unloading is possible.
  ShenandoahHeuristics* h = global_generation()->heuristics();
  if (h->can_unload_classes()) {
    h->record_metaspace_oom();
  }

  // Expand and retry allocation
  result = loader_data->metaspace_non_null()->expand_and_allocate(size, mdtype);
  if (result != nullptr) {
    return result;
  }

  // Start full GC
  collect(GCCause::_metadata_GC_clear_soft_refs);

  // Retry allocation
  result = loader_data->metaspace_non_null()->allocate(size, mdtype);
  if (result != nullptr) {
    return result;
  }

  // Expand and retry allocation
  result = loader_data->metaspace_non_null()->expand_and_allocate(size, mdtype);
  if (result != nullptr) {
    return result;
  }

  // Out of memory
  return nullptr;
}

class ShenandoahConcurrentEvacuateRegionObjectClosure : public ObjectClosure {
private:
  ShenandoahHeap* const _heap;
  Thread* const _thread;
public:
  ShenandoahConcurrentEvacuateRegionObjectClosure(ShenandoahHeap* heap) :
    _heap(heap), _thread(Thread::current()) {}

  void do_object(oop p) {
    shenandoah_assert_marked(nullptr, p);
    if (!p->is_forwarded()) {
      _heap->evacuate_object(p, _thread);
    }
  }
};

class ShenandoahEvacuationTask : public WorkerTask {
private:
  ShenandoahHeap* const _sh;
  ShenandoahCollectionSet* const _cs;
  bool _concurrent;
public:
  ShenandoahEvacuationTask(ShenandoahHeap* sh,
                           ShenandoahCollectionSet* cs,
                           bool concurrent) :
    WorkerTask("Shenandoah Evacuation"),
    _sh(sh),
    _cs(cs),
    _concurrent(concurrent)
  {}

  void work(uint worker_id) {
    if (_concurrent) {
      ShenandoahConcurrentWorkerSession worker_session(worker_id);
      ShenandoahSuspendibleThreadSetJoiner stsj(ShenandoahSuspendibleWorkers);
      ShenandoahEvacOOMScope oom_evac_scope;
      do_work();
    } else {
      ShenandoahParallelWorkerSession worker_session(worker_id);
      ShenandoahEvacOOMScope oom_evac_scope;
      do_work();
    }
  }

private:
  void do_work() {
    ShenandoahConcurrentEvacuateRegionObjectClosure cl(_sh);
    ShenandoahHeapRegion* r;
    while ((r =_cs->claim_next()) != nullptr) {
      assert(r->has_live(), "Region " SIZE_FORMAT " should have been reclaimed early", r->index());

      _sh->marked_object_iterate(r, &cl);

      if (ShenandoahPacing) {
        _sh->pacer()->report_evac(r->used() >> LogHeapWordSize);
      }
      if (_sh->check_cancelled_gc_and_yield(_concurrent)) {
        break;
      }
    }
  }
};

// Unlike ShenandoahEvacuationTask, this iterates over all regions rather than just the collection set.
// This is needed in order to promote humongous start regions if age() >= tenure threshold.
class ShenandoahGenerationalEvacuationTask : public WorkerTask {
private:
  ShenandoahHeap* const _sh;
  ShenandoahRegionIterator *_regions;
  bool _concurrent;
  uint _tenuring_threshold;

public:
  ShenandoahGenerationalEvacuationTask(ShenandoahHeap* sh,
                                       ShenandoahRegionIterator* iterator,
                                       bool concurrent) :
    WorkerTask("Shenandoah Evacuation"),
    _sh(sh),
    _regions(iterator),
    _concurrent(concurrent),
    _tenuring_threshold(0)
  {
    if (_sh->mode()->is_generational()) {
      _tenuring_threshold = _sh->age_census()->tenuring_threshold();
    }
  }

  void work(uint worker_id) {
    if (_concurrent) {
      ShenandoahConcurrentWorkerSession worker_session(worker_id);
      ShenandoahSuspendibleThreadSetJoiner stsj(ShenandoahSuspendibleWorkers);
      ShenandoahEvacOOMScope oom_evac_scope;
      do_work();
    } else {
      ShenandoahParallelWorkerSession worker_session(worker_id);
      ShenandoahEvacOOMScope oom_evac_scope;
      do_work();
    }
  }

private:
  void do_work() {
    ShenandoahConcurrentEvacuateRegionObjectClosure cl(_sh);
    ShenandoahHeapRegion* r;
    ShenandoahMarkingContext* const ctx = ShenandoahHeap::heap()->marking_context();
    size_t region_size_bytes = ShenandoahHeapRegion::region_size_bytes();
    size_t old_garbage_threshold = (region_size_bytes * ShenandoahOldGarbageThreshold) / 100;
    while ((r = _regions->next()) != nullptr) {
      log_debug(gc)("GenerationalEvacuationTask do_work(), looking at %s region " SIZE_FORMAT ", (age: %d) [%s, %s, %s]",
                    r->is_old()? "old": r->is_young()? "young": "free", r->index(), r->age(),
                    r->is_active()? "active": "inactive",
                    r->is_humongous()? (r->is_humongous_start()? "humongous_start": "humongous_continuation"): "regular",
                    r->is_cset()? "cset": "not-cset");

      if (r->is_cset()) {
        assert(r->has_live(), "Region " SIZE_FORMAT " should have been reclaimed early", r->index());
        _sh->marked_object_iterate(r, &cl);
        if (ShenandoahPacing) {
          _sh->pacer()->report_evac(r->used() >> LogHeapWordSize);
        }
      } else if (r->is_young() && r->is_active() && (r->age() >= _tenuring_threshold)) {
        HeapWord* tams = ctx->top_at_mark_start(r);
        if (r->is_humongous_start()) {
          // We promote humongous_start regions along with their affiliated continuations during evacuation rather than
          // doing this work during a safepoint.  We cannot put humongous regions into the collection set because that
          // triggers the load-reference barrier (LRB) to copy on reference fetch.
          r->promote_humongous();
        } else if (r->is_regular() && (r->get_top_before_promote() != nullptr)) {
          assert(r->garbage_before_padded_for_promote() < old_garbage_threshold,
                 "Region " SIZE_FORMAT " has too much garbage for promotion", r->index());
          assert(r->get_top_before_promote() == tams,
                 "Region " SIZE_FORMAT " has been used for allocations before promotion", r->index());
          // Likewise, we cannot put promote-in-place regions into the collection set because that would also trigger
          // the LRB to copy on reference fetch.
          r->promote_in_place();
        }
        // Aged humongous continuation regions are handled with their start region.  If an aged regular region has
        // more garbage than ShenandoahOldGarbageTrheshold, we'll promote by evacuation.  If there is room for evacuation
        // in this cycle, the region will be in the collection set.  If there is not room, the region will be promoted
        // by evacuation in some future GC cycle.

        // If an aged regular region has received allocations during the current cycle, we do not promote because the
        // newly allocated objects do not have appropriate age; this region's age will be reset to zero at end of cycle.
      }
      // else, region is free, or OLD, or not in collection set, or humongous_continuation,
      // or is young humongous_start that is too young to be promoted

      if (_sh->check_cancelled_gc_and_yield(_concurrent)) {
        break;
      }
    }
  }
};

void ShenandoahHeap::evacuate_collection_set(bool concurrent) {
  if (ShenandoahHeap::heap()->mode()->is_generational()) {
    ShenandoahRegionIterator regions;
    ShenandoahGenerationalEvacuationTask task(this, &regions, concurrent);
    workers()->run_task(&task);
  } else {
    ShenandoahEvacuationTask task(this, _collection_set, concurrent);
    workers()->run_task(&task);
  }
}

void ShenandoahHeap::trash_cset_regions() {
  ShenandoahHeapLocker locker(lock());

  ShenandoahCollectionSet* set = collection_set();
  ShenandoahHeapRegion* r;
  set->clear_current_index();
  while ((r = set->next()) != nullptr) {
    r->make_trash();
  }
  collection_set()->clear();
}

void ShenandoahHeap::print_heap_regions_on(outputStream* st) const {
  st->print_cr("Heap Regions:");
  st->print_cr("Region state: EU=empty-uncommitted, EC=empty-committed, R=regular, H=humongous start, HP=pinned humongous start");
  st->print_cr("              HC=humongous continuation, CS=collection set, TR=trash, P=pinned, CSP=pinned collection set");
  st->print_cr("BTE=bottom/top/end, TAMS=top-at-mark-start");
  st->print_cr("UWM=update watermark, U=used");
  st->print_cr("T=TLAB allocs, G=GCLAB allocs");
  st->print_cr("S=shared allocs, L=live data");
  st->print_cr("CP=critical pins");

  for (size_t i = 0; i < num_regions(); i++) {
    get_region(i)->print_on(st);
  }
}

size_t ShenandoahHeap::trash_humongous_region_at(ShenandoahHeapRegion* start) {
  assert(start->is_humongous_start(), "reclaim regions starting with the first one");

  oop humongous_obj = cast_to_oop(start->bottom());
  size_t size = humongous_obj->size();
  size_t required_regions = ShenandoahHeapRegion::required_regions(size * HeapWordSize);
  size_t index = start->index() + required_regions - 1;

  assert(!start->has_live(), "liveness must be zero");

  for(size_t i = 0; i < required_regions; i++) {
    // Reclaim from tail. Otherwise, assertion fails when printing region to trace log,
    // as it expects that every region belongs to a humongous region starting with a humongous start region.
    ShenandoahHeapRegion* region = get_region(index --);

    assert(region->is_humongous(), "expect correct humongous start or continuation");
    assert(!region->is_cset(), "Humongous region should not be in collection set");

    region->make_trash_immediate();
  }
  return required_regions;
}

class ShenandoahCheckCleanGCLABClosure : public ThreadClosure {
public:
  ShenandoahCheckCleanGCLABClosure() {}
  void do_thread(Thread* thread) {
    PLAB* gclab = ShenandoahThreadLocalData::gclab(thread);
    assert(gclab != nullptr, "GCLAB should be initialized for %s", thread->name());
    assert(gclab->words_remaining() == 0, "GCLAB should not need retirement");

    PLAB* plab = ShenandoahThreadLocalData::plab(thread);
    assert(plab != nullptr, "PLAB should be initialized for %s", thread->name());
    assert(plab->words_remaining() == 0, "PLAB should not need retirement");
  }
};

class ShenandoahRetireGCLABClosure : public ThreadClosure {
private:
  bool const _resize;
public:
  ShenandoahRetireGCLABClosure(bool resize) : _resize(resize) {}
  void do_thread(Thread* thread) {
    PLAB* gclab = ShenandoahThreadLocalData::gclab(thread);
    assert(gclab != nullptr, "GCLAB should be initialized for %s", thread->name());
    gclab->retire();
    if (_resize && ShenandoahThreadLocalData::gclab_size(thread) > 0) {
      ShenandoahThreadLocalData::set_gclab_size(thread, 0);
    }

    PLAB* plab = ShenandoahThreadLocalData::plab(thread);
    assert(plab != nullptr, "PLAB should be initialized for %s", thread->name());

    // There are two reasons to retire all plabs between old-gen evacuation passes.
    //  1. We need to make the plab memory parseable by remembered-set scanning.
    //  2. We need to establish a trustworthy UpdateWaterMark value within each old-gen heap region
    ShenandoahHeap::heap()->retire_plab(plab, thread);
    if (_resize && ShenandoahThreadLocalData::plab_size(thread) > 0) {
      ShenandoahThreadLocalData::set_plab_size(thread, 0);
    }
  }
};

void ShenandoahHeap::labs_make_parsable() {
  assert(UseTLAB, "Only call with UseTLAB");

  ShenandoahRetireGCLABClosure cl(false);

  for (JavaThreadIteratorWithHandle jtiwh; JavaThread *t = jtiwh.next(); ) {
    ThreadLocalAllocBuffer& tlab = t->tlab();
    tlab.make_parsable();
    cl.do_thread(t);
  }

  workers()->threads_do(&cl);
}

void ShenandoahHeap::tlabs_retire(bool resize) {
  assert(UseTLAB, "Only call with UseTLAB");
  assert(!resize || ResizeTLAB, "Only call for resize when ResizeTLAB is enabled");

  ThreadLocalAllocStats stats;

  for (JavaThreadIteratorWithHandle jtiwh; JavaThread *t = jtiwh.next(); ) {
    ThreadLocalAllocBuffer& tlab = t->tlab();
    tlab.retire(&stats);
    if (resize) {
      tlab.resize();
    }
  }

  stats.publish();

#ifdef ASSERT
  ShenandoahCheckCleanGCLABClosure cl;
  for (JavaThreadIteratorWithHandle jtiwh; JavaThread *t = jtiwh.next(); ) {
    cl.do_thread(t);
  }
  workers()->threads_do(&cl);
#endif
}

void ShenandoahHeap::gclabs_retire(bool resize) {
  assert(UseTLAB, "Only call with UseTLAB");
  assert(!resize || ResizeTLAB, "Only call for resize when ResizeTLAB is enabled");

  ShenandoahRetireGCLABClosure cl(resize);
  for (JavaThreadIteratorWithHandle jtiwh; JavaThread *t = jtiwh.next(); ) {
    cl.do_thread(t);
  }
  workers()->threads_do(&cl);

  if (safepoint_workers() != nullptr) {
    safepoint_workers()->threads_do(&cl);
  }
}

// Returns size in bytes
size_t ShenandoahHeap::unsafe_max_tlab_alloc(Thread *thread) const {
  if (ShenandoahElasticTLAB) {
    if (mode()->is_generational()) {
      return MIN2(ShenandoahHeapRegion::max_tlab_size_bytes(), young_generation()->available());
    } else {
      // With Elastic TLABs, return the max allowed size, and let the allocation path
      // figure out the safe size for current allocation.
      return ShenandoahHeapRegion::max_tlab_size_bytes();
    }
  } else {
    return MIN2(_free_set->unsafe_peek_free(), ShenandoahHeapRegion::max_tlab_size_bytes());
  }
}

size_t ShenandoahHeap::max_tlab_size() const {
  // Returns size in words
  return ShenandoahHeapRegion::max_tlab_size_words();
}

void ShenandoahHeap::collect(GCCause::Cause cause) {
  control_thread()->request_gc(cause);
}

void ShenandoahHeap::do_full_collection(bool clear_all_soft_refs) {
  //assert(false, "Shouldn't need to do full collections");
}

HeapWord* ShenandoahHeap::block_start(const void* addr) const {
  ShenandoahHeapRegion* r = heap_region_containing(addr);
  if (r != nullptr) {
    return r->block_start(addr);
  }
  return nullptr;
}

bool ShenandoahHeap::block_is_obj(const HeapWord* addr) const {
  ShenandoahHeapRegion* r = heap_region_containing(addr);
  return r->block_is_obj(addr);
}

bool ShenandoahHeap::print_location(outputStream* st, void* addr) const {
  return BlockLocationPrinter<ShenandoahHeap>::print_location(st, addr);
}

void ShenandoahHeap::prepare_for_verify() {
  if (SafepointSynchronize::is_at_safepoint() && UseTLAB) {
    labs_make_parsable();
  }
}

void ShenandoahHeap::gc_threads_do(ThreadClosure* tcl) const {
  if (_shenandoah_policy->is_at_shutdown()) {
    return;
  }

  tcl->do_thread(_control_thread);
  tcl->do_thread(_regulator_thread);
  workers()->threads_do(tcl);
  if (_safepoint_workers != nullptr) {
    _safepoint_workers->threads_do(tcl);
  }
}

void ShenandoahHeap::print_tracing_info() const {
  LogTarget(Info, gc, stats) lt;
  if (lt.is_enabled()) {
    ResourceMark rm;
    LogStream ls(lt);

    phase_timings()->print_global_on(&ls);

    ls.cr();
    ls.cr();

    shenandoah_policy()->print_gc_stats(&ls);

    ls.cr();

    evac_tracker()->print_global_on(&ls);

    ls.cr();
    ls.cr();
  }
}

void ShenandoahHeap::on_cycle_start(GCCause::Cause cause, ShenandoahGeneration* generation) {
  set_gc_cause(cause);
  set_gc_generation(generation);

  shenandoah_policy()->record_cycle_start();
  generation->heuristics()->record_cycle_start();
}

void ShenandoahHeap::on_cycle_end(ShenandoahGeneration* generation) {
  generation->heuristics()->record_cycle_end();
  if (mode()->is_generational() && (generation->is_global() || upgraded_to_full())) {
    // If we just completed a GLOBAL GC, claim credit for completion of young-gen and old-gen GC as well
    young_generation()->heuristics()->record_cycle_end();
    old_generation()->heuristics()->record_cycle_end();
  }
  set_gc_cause(GCCause::_no_gc);
}

void ShenandoahHeap::verify(VerifyOption vo) {
  if (ShenandoahSafepoint::is_at_shenandoah_safepoint()) {
    if (ShenandoahVerify) {
      verifier()->verify_generic(vo);
    } else {
      // TODO: Consider allocating verification bitmaps on demand,
      // and turn this on unconditionally.
    }
  }
}
size_t ShenandoahHeap::tlab_capacity(Thread *thr) const {
  return _free_set->capacity();
}

class ObjectIterateScanRootClosure : public BasicOopIterateClosure {
private:
  MarkBitMap* _bitmap;
  ShenandoahScanObjectStack* _oop_stack;
  ShenandoahHeap* const _heap;
  ShenandoahMarkingContext* const _marking_context;

  template <class T>
  void do_oop_work(T* p) {
    T o = RawAccess<>::oop_load(p);
    if (!CompressedOops::is_null(o)) {
      oop obj = CompressedOops::decode_not_null(o);
      if (_heap->is_concurrent_weak_root_in_progress() && !_marking_context->is_marked(obj)) {
        // There may be dead oops in weak roots in concurrent root phase, do not touch them.
        return;
      }
      obj = ShenandoahBarrierSet::barrier_set()->load_reference_barrier(obj);

      assert(oopDesc::is_oop(obj), "must be a valid oop");
      if (!_bitmap->is_marked(obj)) {
        _bitmap->mark(obj);
        _oop_stack->push(obj);
      }
    }
  }
public:
  ObjectIterateScanRootClosure(MarkBitMap* bitmap, ShenandoahScanObjectStack* oop_stack) :
    _bitmap(bitmap), _oop_stack(oop_stack), _heap(ShenandoahHeap::heap()),
    _marking_context(_heap->marking_context()) {}
  void do_oop(oop* p)       { do_oop_work(p); }
  void do_oop(narrowOop* p) { do_oop_work(p); }
};

/*
 * This is public API, used in preparation of object_iterate().
 * Since we don't do linear scan of heap in object_iterate() (see comment below), we don't
 * need to make the heap parsable. For Shenandoah-internal linear heap scans that we can
 * control, we call SH::tlabs_retire, SH::gclabs_retire.
 */
void ShenandoahHeap::ensure_parsability(bool retire_tlabs) {
  // No-op.
}

/*
 * Iterates objects in the heap. This is public API, used for, e.g., heap dumping.
 *
 * We cannot safely iterate objects by doing a linear scan at random points in time. Linear
 * scanning needs to deal with dead objects, which may have dead Klass* pointers (e.g.
 * calling oopDesc::size() would crash) or dangling reference fields (crashes) etc. Linear
 * scanning therefore depends on having a valid marking bitmap to support it. However, we only
 * have a valid marking bitmap after successful marking. In particular, we *don't* have a valid
 * marking bitmap during marking, after aborted marking or during/after cleanup (when we just
 * wiped the bitmap in preparation for next marking).
 *
 * For all those reasons, we implement object iteration as a single marking traversal, reporting
 * objects as we mark+traverse through the heap, starting from GC roots. JVMTI IterateThroughHeap
 * is allowed to report dead objects, but is not required to do so.
 */
void ShenandoahHeap::object_iterate(ObjectClosure* cl) {
  // Reset bitmap
  if (!prepare_aux_bitmap_for_iteration())
    return;

  ShenandoahScanObjectStack oop_stack;
  ObjectIterateScanRootClosure oops(&_aux_bit_map, &oop_stack);
  // Seed the stack with root scan
  scan_roots_for_iteration(&oop_stack, &oops);

  // Work through the oop stack to traverse heap
  while (! oop_stack.is_empty()) {
    oop obj = oop_stack.pop();
    assert(oopDesc::is_oop(obj), "must be a valid oop");
    cl->do_object(obj);
    obj->oop_iterate(&oops);
  }

  assert(oop_stack.is_empty(), "should be empty");
  // Reclaim bitmap
  reclaim_aux_bitmap_for_iteration();
}

bool ShenandoahHeap::prepare_aux_bitmap_for_iteration() {
  assert(SafepointSynchronize::is_at_safepoint(), "safe iteration is only available during safepoints");

  if (!_aux_bitmap_region_special && !os::commit_memory((char*)_aux_bitmap_region.start(), _aux_bitmap_region.byte_size(), false)) {
    log_warning(gc)("Could not commit native memory for auxiliary marking bitmap for heap iteration");
    return false;
  }
  // Reset bitmap
  _aux_bit_map.clear();
  return true;
}

void ShenandoahHeap::scan_roots_for_iteration(ShenandoahScanObjectStack* oop_stack, ObjectIterateScanRootClosure* oops) {
  // Process GC roots according to current GC cycle
  // This populates the work stack with initial objects
  // It is important to relinquish the associated locks before diving
  // into heap dumper
  uint n_workers = safepoint_workers() != nullptr ? safepoint_workers()->active_workers() : 1;
  ShenandoahHeapIterationRootScanner rp(n_workers);
  rp.roots_do(oops);
}

void ShenandoahHeap::reclaim_aux_bitmap_for_iteration() {
  if (!_aux_bitmap_region_special && !os::uncommit_memory((char*)_aux_bitmap_region.start(), _aux_bitmap_region.byte_size())) {
    log_warning(gc)("Could not uncommit native memory for auxiliary marking bitmap for heap iteration");
  }
}

// Closure for parallelly iterate objects
class ShenandoahObjectIterateParScanClosure : public BasicOopIterateClosure {
private:
  MarkBitMap* _bitmap;
  ShenandoahObjToScanQueue* _queue;
  ShenandoahHeap* const _heap;
  ShenandoahMarkingContext* const _marking_context;

  template <class T>
  void do_oop_work(T* p) {
    T o = RawAccess<>::oop_load(p);
    if (!CompressedOops::is_null(o)) {
      oop obj = CompressedOops::decode_not_null(o);
      if (_heap->is_concurrent_weak_root_in_progress() && !_marking_context->is_marked(obj)) {
        // There may be dead oops in weak roots in concurrent root phase, do not touch them.
        return;
      }
      obj = ShenandoahBarrierSet::barrier_set()->load_reference_barrier(obj);

      assert(oopDesc::is_oop(obj), "Must be a valid oop");
      if (_bitmap->par_mark(obj)) {
        _queue->push(ShenandoahMarkTask(obj));
      }
    }
  }
public:
  ShenandoahObjectIterateParScanClosure(MarkBitMap* bitmap, ShenandoahObjToScanQueue* q) :
    _bitmap(bitmap), _queue(q), _heap(ShenandoahHeap::heap()),
    _marking_context(_heap->marking_context()) {}
  void do_oop(oop* p)       { do_oop_work(p); }
  void do_oop(narrowOop* p) { do_oop_work(p); }
};

// Object iterator for parallel heap iteraion.
// The root scanning phase happenes in construction as a preparation of
// parallel marking queues.
// Every worker processes it's own marking queue. work-stealing is used
// to balance workload.
class ShenandoahParallelObjectIterator : public ParallelObjectIteratorImpl {
private:
  uint                         _num_workers;
  bool                         _init_ready;
  MarkBitMap*                  _aux_bit_map;
  ShenandoahHeap*              _heap;
  ShenandoahScanObjectStack    _roots_stack; // global roots stack
  ShenandoahObjToScanQueueSet* _task_queues;
public:
  ShenandoahParallelObjectIterator(uint num_workers, MarkBitMap* bitmap) :
        _num_workers(num_workers),
        _init_ready(false),
        _aux_bit_map(bitmap),
        _heap(ShenandoahHeap::heap()) {
    // Initialize bitmap
    _init_ready = _heap->prepare_aux_bitmap_for_iteration();
    if (!_init_ready) {
      return;
    }

    ObjectIterateScanRootClosure oops(_aux_bit_map, &_roots_stack);
    _heap->scan_roots_for_iteration(&_roots_stack, &oops);

    _init_ready = prepare_worker_queues();
  }

  ~ShenandoahParallelObjectIterator() {
    // Reclaim bitmap
    _heap->reclaim_aux_bitmap_for_iteration();
    // Reclaim queue for workers
    if (_task_queues!= nullptr) {
      for (uint i = 0; i < _num_workers; ++i) {
        ShenandoahObjToScanQueue* q = _task_queues->queue(i);
        if (q != nullptr) {
          delete q;
          _task_queues->register_queue(i, nullptr);
        }
      }
      delete _task_queues;
      _task_queues = nullptr;
    }
  }

  virtual void object_iterate(ObjectClosure* cl, uint worker_id) {
    if (_init_ready) {
      object_iterate_parallel(cl, worker_id, _task_queues);
    }
  }

private:
  // Divide global root_stack into worker queues
  bool prepare_worker_queues() {
    _task_queues = new ShenandoahObjToScanQueueSet((int) _num_workers);
    // Initialize queues for every workers
    for (uint i = 0; i < _num_workers; ++i) {
      ShenandoahObjToScanQueue* task_queue = new ShenandoahObjToScanQueue();
      _task_queues->register_queue(i, task_queue);
    }
    // Divide roots among the workers. Assume that object referencing distribution
    // is related with root kind, use round-robin to make every worker have same chance
    // to process every kind of roots
    size_t roots_num = _roots_stack.size();
    if (roots_num == 0) {
      // No work to do
      return false;
    }

    for (uint j = 0; j < roots_num; j++) {
      uint stack_id = j % _num_workers;
      oop obj = _roots_stack.pop();
      _task_queues->queue(stack_id)->push(ShenandoahMarkTask(obj));
    }
    return true;
  }

  void object_iterate_parallel(ObjectClosure* cl,
                               uint worker_id,
                               ShenandoahObjToScanQueueSet* queue_set) {
    assert(SafepointSynchronize::is_at_safepoint(), "safe iteration is only available during safepoints");
    assert(queue_set != nullptr, "task queue must not be null");

    ShenandoahObjToScanQueue* q = queue_set->queue(worker_id);
    assert(q != nullptr, "object iterate queue must not be null");

    ShenandoahMarkTask t;
    ShenandoahObjectIterateParScanClosure oops(_aux_bit_map, q);

    // Work through the queue to traverse heap.
    // Steal when there is no task in queue.
    while (q->pop(t) || queue_set->steal(worker_id, t)) {
      oop obj = t.obj();
      assert(oopDesc::is_oop(obj), "must be a valid oop");
      cl->do_object(obj);
      obj->oop_iterate(&oops);
    }
    assert(q->is_empty(), "should be empty");
  }
};

ParallelObjectIteratorImpl* ShenandoahHeap::parallel_object_iterator(uint workers) {
  return new ShenandoahParallelObjectIterator(workers, &_aux_bit_map);
}

// Keep alive an object that was loaded with AS_NO_KEEPALIVE.
void ShenandoahHeap::keep_alive(oop obj) {
  if (is_concurrent_mark_in_progress() && (obj != nullptr)) {
    ShenandoahBarrierSet::barrier_set()->enqueue(obj);
  }
}

void ShenandoahHeap::heap_region_iterate(ShenandoahHeapRegionClosure* blk) const {
  for (size_t i = 0; i < num_regions(); i++) {
    ShenandoahHeapRegion* current = get_region(i);
    blk->heap_region_do(current);
  }
}

class ShenandoahParallelHeapRegionTask : public WorkerTask {
private:
  ShenandoahHeap* const _heap;
  ShenandoahHeapRegionClosure* const _blk;

  shenandoah_padding(0);
  volatile size_t _index;
  shenandoah_padding(1);

public:
  ShenandoahParallelHeapRegionTask(ShenandoahHeapRegionClosure* blk) :
          WorkerTask("Shenandoah Parallel Region Operation"),
          _heap(ShenandoahHeap::heap()), _blk(blk), _index(0) {}

  void work(uint worker_id) {
    ShenandoahParallelWorkerSession worker_session(worker_id);
    size_t stride = ShenandoahParallelRegionStride;

    size_t max = _heap->num_regions();
    while (Atomic::load(&_index) < max) {
      size_t cur = Atomic::fetch_then_add(&_index, stride, memory_order_relaxed);
      size_t start = cur;
      size_t end = MIN2(cur + stride, max);
      if (start >= max) break;

      for (size_t i = cur; i < end; i++) {
        ShenandoahHeapRegion* current = _heap->get_region(i);
        _blk->heap_region_do(current);
      }
    }
  }
};

void ShenandoahHeap::parallel_heap_region_iterate(ShenandoahHeapRegionClosure* blk) const {
  assert(blk->is_thread_safe(), "Only thread-safe closures here");
  if (num_regions() > ShenandoahParallelRegionStride) {
    ShenandoahParallelHeapRegionTask task(blk);
    workers()->run_task(&task);
  } else {
    heap_region_iterate(blk);
  }
}

class ShenandoahRendezvousClosure : public HandshakeClosure {
public:
  inline ShenandoahRendezvousClosure() : HandshakeClosure("ShenandoahRendezvous") {}
  inline void do_thread(Thread* thread) {}
};

void ShenandoahHeap::rendezvous_threads() {
  ShenandoahRendezvousClosure cl;
  Handshake::execute(&cl);
}

void ShenandoahHeap::recycle_trash() {
  free_set()->recycle_trash();
}

void ShenandoahHeap::do_class_unloading() {
  _unloader.unload();
}

void ShenandoahHeap::stw_weak_refs(bool full_gc) {
  // Weak refs processing
  ShenandoahPhaseTimings::Phase phase = full_gc ? ShenandoahPhaseTimings::full_gc_weakrefs
                                                : ShenandoahPhaseTimings::degen_gc_weakrefs;
  ShenandoahTimingsTracker t(phase);
  ShenandoahGCWorkerPhase worker_phase(phase);
  active_generation()->ref_processor()->process_references(phase, workers(), false /* concurrent */);
}

void ShenandoahHeap::prepare_update_heap_references(bool concurrent) {
  assert(ShenandoahSafepoint::is_at_shenandoah_safepoint(), "must be at safepoint");

  // Evacuation is over, no GCLABs are needed anymore. GCLABs are under URWM, so we need to
  // make them parsable for update code to work correctly. Plus, we can compute new sizes
  // for future GCLABs here.
  if (UseTLAB) {
    ShenandoahGCPhase phase(concurrent ?
                            ShenandoahPhaseTimings::init_update_refs_manage_gclabs :
                            ShenandoahPhaseTimings::degen_gc_init_update_refs_manage_gclabs);
    gclabs_retire(ResizeTLAB);
  }

  _update_refs_iterator.reset();
}

void ShenandoahHeap::set_gc_state_all_threads(char state) {
  for (JavaThreadIteratorWithHandle jtiwh; JavaThread *t = jtiwh.next(); ) {
    ShenandoahThreadLocalData::set_gc_state(t, state);
  }
}

void ShenandoahHeap::set_gc_state_mask(uint mask, bool value) {
  assert(ShenandoahSafepoint::is_at_shenandoah_safepoint(), "Should really be Shenandoah safepoint");
  _gc_state.set_cond(mask, value);
  set_gc_state_all_threads(_gc_state.raw_value());
}

void ShenandoahHeap::set_evacuation_reserve_quantities(bool is_valid) {
  _has_evacuation_reserve_quantities = is_valid;
}

void ShenandoahHeap::set_concurrent_young_mark_in_progress(bool in_progress) {
  uint mask;
  assert(!has_forwarded_objects(), "Young marking is not concurrent with evacuation");
  if (!in_progress && is_concurrent_old_mark_in_progress()) {
    assert(mode()->is_generational(), "Only generational GC has old marking");
    assert(_gc_state.is_set(MARKING), "concurrent_old_marking_in_progress implies MARKING");
    // If old-marking is in progress when we turn off YOUNG_MARKING, leave MARKING (and OLD_MARKING) on
    mask = YOUNG_MARKING;
  } else {
    mask = MARKING | YOUNG_MARKING;
  }
  set_gc_state_mask(mask, in_progress);
  manage_satb_barrier(in_progress);
}

void ShenandoahHeap::set_concurrent_old_mark_in_progress(bool in_progress) {
#ifdef ASSERT
  // has_forwarded_objects() iff UPDATEREFS or EVACUATION
  bool has_forwarded = has_forwarded_objects();
  bool updating_or_evacuating = _gc_state.is_set(UPDATEREFS | EVACUATION);
  bool evacuating = _gc_state.is_set(EVACUATION);
  assert ((has_forwarded == updating_or_evacuating) || (evacuating && !has_forwarded && collection_set()->is_empty()),
          "Updating or evacuating iff has forwarded objects, or if evacuation phase is promoting in place without forwarding");
#endif
  if (!in_progress && is_concurrent_young_mark_in_progress()) {
    // If young-marking is in progress when we turn off OLD_MARKING, leave MARKING (and YOUNG_MARKING) on
    assert(_gc_state.is_set(MARKING), "concurrent_young_marking_in_progress implies MARKING");
    set_gc_state_mask(OLD_MARKING, in_progress);
  } else {
    set_gc_state_mask(MARKING | OLD_MARKING, in_progress);
  }
  manage_satb_barrier(in_progress);
}

void ShenandoahHeap::set_prepare_for_old_mark_in_progress(bool in_progress) {
  // Unlike other set-gc-state functions, this may happen outside safepoint.
  // Is only set and queried by control thread, so no coherence issues.
  _prepare_for_old_mark = in_progress;
}

void ShenandoahHeap::set_aging_cycle(bool in_progress) {
  _is_aging_cycle.set_cond(in_progress);
}

void ShenandoahHeap::manage_satb_barrier(bool active) {
  if (is_concurrent_mark_in_progress()) {
    // Ignore request to deactivate barrier while concurrent mark is in progress.
    // Do not attempt to re-activate the barrier if it is already active.
    if (active && !ShenandoahBarrierSet::satb_mark_queue_set().is_active()) {
      ShenandoahBarrierSet::satb_mark_queue_set().set_active_all_threads(active, !active);
    }
  } else {
    // No concurrent marking is in progress so honor request to deactivate,
    // but only if the barrier is already active.
    if (!active && ShenandoahBarrierSet::satb_mark_queue_set().is_active()) {
      ShenandoahBarrierSet::satb_mark_queue_set().set_active_all_threads(active, !active);
    }
  }
}

void ShenandoahHeap::set_evacuation_in_progress(bool in_progress) {
  assert(ShenandoahSafepoint::is_at_shenandoah_safepoint(), "Only call this at safepoint");
  set_gc_state_mask(EVACUATION, in_progress);
}

void ShenandoahHeap::set_concurrent_strong_root_in_progress(bool in_progress) {
  if (in_progress) {
    _concurrent_strong_root_in_progress.set();
  } else {
    _concurrent_strong_root_in_progress.unset();
  }
}

void ShenandoahHeap::set_concurrent_weak_root_in_progress(bool cond) {
  set_gc_state_mask(WEAK_ROOTS, cond);
}

GCTracer* ShenandoahHeap::tracer() {
  return shenandoah_policy()->tracer();
}

size_t ShenandoahHeap::tlab_used(Thread* thread) const {
  return _free_set->used();
}

bool ShenandoahHeap::try_cancel_gc() {
  jbyte prev = _cancelled_gc.cmpxchg(CANCELLED, CANCELLABLE);
  return prev == CANCELLABLE;
}

void ShenandoahHeap::cancel_concurrent_mark() {
  _young_generation->cancel_marking();
  _old_generation->cancel_marking();
  _global_generation->cancel_marking();

  ShenandoahBarrierSet::satb_mark_queue_set().abandon_partial_marking();
}

void ShenandoahHeap::cancel_gc(GCCause::Cause cause) {
  if (try_cancel_gc()) {
    FormatBuffer<> msg("Cancelling GC: %s", GCCause::to_string(cause));
    log_info(gc)("%s", msg.buffer());
    Events::log(Thread::current(), "%s", msg.buffer());
    _cancel_requested_time = os::elapsedTime();
    if (cause == GCCause::_shenandoah_upgrade_to_full_gc) {
      _upgraded_to_full = true;
    }
  }
}

uint ShenandoahHeap::max_workers() {
  return _max_workers;
}

void ShenandoahHeap::stop() {
  // The shutdown sequence should be able to terminate when GC is running.

  // Step 1. Notify policy to disable event recording and prevent visiting gc threads during shutdown
  _shenandoah_policy->record_shutdown();

  // Step 2. Stop requesting collections.
  regulator_thread()->stop();

  // Step 3. Notify control thread that we are in shutdown.
  // Note that we cannot do that with stop(), because stop() is blocking and waits for the actual shutdown.
  // Doing stop() here would wait for the normal GC cycle to complete, never falling through to cancel below.
  control_thread()->prepare_for_graceful_shutdown();

  // Step 4. Notify GC workers that we are cancelling GC.
  cancel_gc(GCCause::_shenandoah_stop_vm);

  // Step 5. Wait until GC worker exits normally.
  control_thread()->stop();
}

void ShenandoahHeap::stw_unload_classes(bool full_gc) {
  if (!unload_classes()) return;
  // Unload classes and purge SystemDictionary.
  {
    ShenandoahPhaseTimings::Phase phase = full_gc ?
                                          ShenandoahPhaseTimings::full_gc_purge_class_unload :
                                          ShenandoahPhaseTimings::degen_gc_purge_class_unload;
    ShenandoahIsAliveSelector is_alive;
    {
      CodeCache::UnlinkingScope scope(is_alive.is_alive_closure());
      ShenandoahGCPhase gc_phase(phase);
      ShenandoahGCWorkerPhase worker_phase(phase);
      bool unloading_occurred = SystemDictionary::do_unloading(gc_timer());

      uint num_workers = _workers->active_workers();
      ShenandoahClassUnloadingTask unlink_task(phase, num_workers, unloading_occurred);
      _workers->run_task(&unlink_task);
    }
    // Release unloaded nmethods's memory.
    CodeCache::flush_unlinked_nmethods();
  }

  {
    ShenandoahGCPhase phase(full_gc ?
                            ShenandoahPhaseTimings::full_gc_purge_cldg :
                            ShenandoahPhaseTimings::degen_gc_purge_cldg);
    ClassLoaderDataGraph::purge(/*at_safepoint*/true);
  }
  // Resize and verify metaspace
  MetaspaceGC::compute_new_size();
  DEBUG_ONLY(MetaspaceUtils::verify();)
}

// Weak roots are either pre-evacuated (final mark) or updated (final updaterefs),
// so they should not have forwarded oops.
// However, we do need to "null" dead oops in the roots, if can not be done
// in concurrent cycles.
void ShenandoahHeap::stw_process_weak_roots(bool full_gc) {
  uint num_workers = _workers->active_workers();
  ShenandoahPhaseTimings::Phase timing_phase = full_gc ?
                                               ShenandoahPhaseTimings::full_gc_purge_weak_par :
                                               ShenandoahPhaseTimings::degen_gc_purge_weak_par;
  ShenandoahGCPhase phase(timing_phase);
  ShenandoahGCWorkerPhase worker_phase(timing_phase);
  // Cleanup weak roots
  if (has_forwarded_objects()) {
    ShenandoahForwardedIsAliveClosure is_alive;
    ShenandoahUpdateRefsClosure keep_alive;
    ShenandoahParallelWeakRootsCleaningTask<ShenandoahForwardedIsAliveClosure, ShenandoahUpdateRefsClosure>
      cleaning_task(timing_phase, &is_alive, &keep_alive, num_workers);
    _workers->run_task(&cleaning_task);
  } else {
    ShenandoahIsAliveClosure is_alive;
#ifdef ASSERT
    ShenandoahAssertNotForwardedClosure verify_cl;
    ShenandoahParallelWeakRootsCleaningTask<ShenandoahIsAliveClosure, ShenandoahAssertNotForwardedClosure>
      cleaning_task(timing_phase, &is_alive, &verify_cl, num_workers);
#else
    ShenandoahParallelWeakRootsCleaningTask<ShenandoahIsAliveClosure, DoNothingClosure>
      cleaning_task(timing_phase, &is_alive, &do_nothing_cl, num_workers);
#endif
    _workers->run_task(&cleaning_task);
  }
}

void ShenandoahHeap::parallel_cleaning(bool full_gc) {
  assert(SafepointSynchronize::is_at_safepoint(), "Must be at a safepoint");
  assert(is_stw_gc_in_progress(), "Only for Degenerated and Full GC");
  ShenandoahGCPhase phase(full_gc ?
                          ShenandoahPhaseTimings::full_gc_purge :
                          ShenandoahPhaseTimings::degen_gc_purge);
  stw_weak_refs(full_gc);
  stw_process_weak_roots(full_gc);
  stw_unload_classes(full_gc);
}

void ShenandoahHeap::set_has_forwarded_objects(bool cond) {
  set_gc_state_mask(HAS_FORWARDED, cond);
}

void ShenandoahHeap::set_unload_classes(bool uc) {
  _unload_classes.set_cond(uc);
}

bool ShenandoahHeap::unload_classes() const {
  return _unload_classes.is_set();
}

address ShenandoahHeap::in_cset_fast_test_addr() {
  ShenandoahHeap* heap = ShenandoahHeap::heap();
  assert(heap->collection_set() != nullptr, "Sanity");
  return (address) heap->collection_set()->biased_map_address();
}

void ShenandoahHeap::reset_bytes_allocated_since_gc_start() {
  if (mode()->is_generational()) {
    young_generation()->reset_bytes_allocated_since_gc_start();
    old_generation()->reset_bytes_allocated_since_gc_start();
  }

  global_generation()->reset_bytes_allocated_since_gc_start();
}

void ShenandoahHeap::set_degenerated_gc_in_progress(bool in_progress) {
  _degenerated_gc_in_progress.set_cond(in_progress);
}

void ShenandoahHeap::set_full_gc_in_progress(bool in_progress) {
  _full_gc_in_progress.set_cond(in_progress);
}

void ShenandoahHeap::set_full_gc_move_in_progress(bool in_progress) {
  assert (is_full_gc_in_progress(), "should be");
  _full_gc_move_in_progress.set_cond(in_progress);
}

void ShenandoahHeap::set_update_refs_in_progress(bool in_progress) {
  set_gc_state_mask(UPDATEREFS, in_progress);
}

void ShenandoahHeap::register_nmethod(nmethod* nm) {
  ShenandoahCodeRoots::register_nmethod(nm);
}

void ShenandoahHeap::unregister_nmethod(nmethod* nm) {
  ShenandoahCodeRoots::unregister_nmethod(nm);
}

void ShenandoahHeap::pin_object(JavaThread* thr, oop o) {
  heap_region_containing(o)->record_pin();
}

void ShenandoahHeap::unpin_object(JavaThread* thr, oop o) {
  ShenandoahHeapRegion* r = heap_region_containing(o);
  assert(r != nullptr, "Sanity");
  assert(r->pin_count() > 0, "Region " SIZE_FORMAT " should have non-zero pins", r->index());
  r->record_unpin();
}

void ShenandoahHeap::sync_pinned_region_status() {
  ShenandoahHeapLocker locker(lock());

  for (size_t i = 0; i < num_regions(); i++) {
    ShenandoahHeapRegion *r = get_region(i);
    if (r->is_active()) {
      if (r->is_pinned()) {
        if (r->pin_count() == 0) {
          r->make_unpinned();
        }
      } else {
        if (r->pin_count() > 0) {
          r->make_pinned();
        }
      }
    }
  }

  assert_pinned_region_status();
}

#ifdef ASSERT
void ShenandoahHeap::assert_pinned_region_status() {
  for (size_t i = 0; i < num_regions(); i++) {
    ShenandoahHeapRegion* r = get_region(i);
    if (active_generation()->contains(r)) {
      assert((r->is_pinned() && r->pin_count() > 0) || (!r->is_pinned() && r->pin_count() == 0),
             "Region " SIZE_FORMAT " pinning status is inconsistent", i);
    }
  }
}
#endif

ConcurrentGCTimer* ShenandoahHeap::gc_timer() const {
  return _gc_timer;
}

void ShenandoahHeap::prepare_concurrent_roots() {
  assert(SafepointSynchronize::is_at_safepoint(), "Must be at a safepoint");
  assert(!is_stw_gc_in_progress(), "Only concurrent GC");
  set_concurrent_strong_root_in_progress(!collection_set()->is_empty());
  set_concurrent_weak_root_in_progress(true);
  if (unload_classes()) {
    _unloader.prepare();
  }
}

void ShenandoahHeap::finish_concurrent_roots() {
  assert(SafepointSynchronize::is_at_safepoint(), "Must be at a safepoint");
  assert(!is_stw_gc_in_progress(), "Only concurrent GC");
  if (unload_classes()) {
    _unloader.finish();
  }
}

#ifdef ASSERT
void ShenandoahHeap::assert_gc_workers(uint nworkers) {
  assert(nworkers > 0 && nworkers <= max_workers(), "Sanity");

  if (ShenandoahSafepoint::is_at_shenandoah_safepoint()) {
    if (UseDynamicNumberOfGCThreads) {
      assert(nworkers <= ParallelGCThreads, "Cannot use more than it has");
    } else {
      // Use ParallelGCThreads inside safepoints
      assert(nworkers == ParallelGCThreads, "Use ParallelGCThreads within safepoints");
    }
  } else {
    if (UseDynamicNumberOfGCThreads) {
      assert(nworkers <= ConcGCThreads, "Cannot use more than it has");
    } else {
      // Use ConcGCThreads outside safepoints
      assert(nworkers == ConcGCThreads, "Use ConcGCThreads outside safepoints");
    }
  }
}
#endif

ShenandoahVerifier* ShenandoahHeap::verifier() {
  guarantee(ShenandoahVerify, "Should be enabled");
  assert (_verifier != nullptr, "sanity");
  return _verifier;
}

template<bool CONCURRENT>
class ShenandoahUpdateHeapRefsTask : public WorkerTask {
private:
  ShenandoahHeap* _heap;
  ShenandoahRegionIterator* _regions;
  ShenandoahRegionChunkIterator* _work_chunks;

public:
  explicit ShenandoahUpdateHeapRefsTask(ShenandoahRegionIterator* regions,
                                        ShenandoahRegionChunkIterator* work_chunks) :
    WorkerTask("Shenandoah Update References"),
    _heap(ShenandoahHeap::heap()),
    _regions(regions),
    _work_chunks(work_chunks)
  {
  }

  void work(uint worker_id) {
    if (CONCURRENT) {
      ShenandoahConcurrentWorkerSession worker_session(worker_id);
      ShenandoahSuspendibleThreadSetJoiner stsj(ShenandoahSuspendibleWorkers);
      do_work<ShenandoahConcUpdateRefsClosure>(worker_id);
    } else {
      ShenandoahParallelWorkerSession worker_session(worker_id);
      do_work<ShenandoahSTWUpdateRefsClosure>(worker_id);
    }
  }

private:
  template<class T>
  void do_work(uint worker_id) {
    T cl;
    if (CONCURRENT && (worker_id == 0)) {
      // We ask the first worker to replenish the Mutator free set by moving regions previously reserved to hold the
      // results of evacuation.  These reserves are no longer necessary because evacuation has completed.
      size_t cset_regions = _heap->collection_set()->count();
      // We cannot transfer any more regions than will be reclaimed when the existing collection set is recycled, because
      // we need the reclaimed collection set regions to replenish the collector reserves
      _heap->free_set()->move_collector_sets_to_mutator(cset_regions);
    }
    // If !CONCURRENT, there's no value in expanding Mutator free set

    ShenandoahHeapRegion* r = _regions->next();
    // We update references for global, old, and young collections.
    assert(_heap->active_generation()->is_mark_complete(), "Expected complete marking");
    ShenandoahMarkingContext* const ctx = _heap->marking_context();
    bool is_mixed = _heap->collection_set()->has_old_regions();
    while (r != nullptr) {
      HeapWord* update_watermark = r->get_update_watermark();
      assert (update_watermark >= r->bottom(), "sanity");

      log_debug(gc)("ShenandoahUpdateHeapRefsTask::do_work(%u) looking at region " SIZE_FORMAT, worker_id, r->index());
      bool region_progress = false;
      if (r->is_active() && !r->is_cset()) {
        if (!_heap->mode()->is_generational() || r->is_young()) {
          _heap->marked_object_oop_iterate(r, &cl, update_watermark);
          region_progress = true;
        } else if (r->is_old()) {
          if (_heap->active_generation()->is_global()) {
            // Note that GLOBAL collection is not as effectively balanced as young and mixed cycles.  This is because
            // concurrent GC threads are parceled out entire heap regions of work at a time and there
            // is no "catchup phase" consisting of remembered set scanning, during which parcels of work are smaller
            // and more easily distributed more fairly across threads.

            // TODO: Consider an improvement to load balance GLOBAL GC.
            _heap->marked_object_oop_iterate(r, &cl, update_watermark);
            region_progress = true;
          }
          // Otherwise, this is an old region in a young or mixed cycle.  Process it during a second phase, below.
          // Don't bother to report pacing progress in this case.
        } else {
          // Because updating of references runs concurrently, it is possible that a FREE inactive region transitions
          // to a non-free active region while this loop is executing.  Whenever this happens, the changing of a region's
          // active status may propagate at a different speed than the changing of the region's affiliation.

          // When we reach this control point, it is because a race has allowed a region's is_active() status to be seen
          // by this thread before the region's affiliation() is seen by this thread.

          // It's ok for this race to occur because the newly transformed region does not have any references to be
          // updated.

          assert(r->get_update_watermark() == r->bottom(),
                 "%s Region " SIZE_FORMAT " is_active but not recognized as YOUNG or OLD so must be newly transitioned from FREE",
                 r->affiliation_name(), r->index());
        }
      }
      if (region_progress && ShenandoahPacing) {
        _heap->pacer()->report_updaterefs(pointer_delta(update_watermark, r->bottom()));
      }
      if (_heap->check_cancelled_gc_and_yield(CONCURRENT)) {
        return;
      }
      r = _regions->next();
    }

    if (_heap->mode()->is_generational() && !_heap->active_generation()->is_global()) {
      // Since this is generational and not GLOBAL, we have to process the remembered set.  There's no remembered
      // set processing if not in generational mode or if GLOBAL mode.

      // After this thread has exhausted its traditional update-refs work, it continues with updating refs within remembered set.
      // The remembered set workload is better balanced between threads, so threads that are "behind" can catch up with other
      // threads during this phase, allowing all threads to work more effectively in parallel.
      struct ShenandoahRegionChunk assignment;
      RememberedScanner* scanner = _heap->card_scan();

      while (!_heap->check_cancelled_gc_and_yield(CONCURRENT) && _work_chunks->next(&assignment)) {
        // Keep grabbing next work chunk to process until finished, or asked to yield
        ShenandoahHeapRegion* r = assignment._r;
        if (r->is_active() && !r->is_cset() && r->is_old()) {
          HeapWord* start_of_range = r->bottom() + assignment._chunk_offset;
          HeapWord* end_of_range = r->get_update_watermark();
          if (end_of_range > start_of_range + assignment._chunk_size) {
            end_of_range = start_of_range + assignment._chunk_size;
          }

          // Old region in a young cycle or mixed cycle.
          if (is_mixed) {
            // TODO: For mixed evac, consider building an old-gen remembered set that allows restricted updating
            // within old-gen HeapRegions.  This remembered set can be constructed by old-gen concurrent marking
            // and augmented by card marking.  For example, old-gen concurrent marking can remember for each old-gen
            // card which other old-gen regions it refers to: none, one-other specifically, multiple-other non-specific.
            // Update-references when _mixed_evac processess each old-gen memory range that has a traditional DIRTY
            // card or if the "old-gen remembered set" indicates that this card holds pointers specifically to an
            // old-gen region in the most recent collection set, or if this card holds pointers to other non-specific
            // old-gen heap regions.

            if (r->is_humongous()) {
              if (start_of_range < end_of_range) {
                // Need to examine both dirty and clean cards during mixed evac.
                r->oop_iterate_humongous_slice(&cl, false, start_of_range, assignment._chunk_size, true);
              }
            } else {
              // Since this is mixed evacuation, old regions that are candidates for collection have not been coalesced
              // and filled.  Use mark bits to find objects that need to be updated.
              //
              // Future TODO: establish a second remembered set to identify which old-gen regions point to other old-gen
              // regions which are in the collection set for a particular mixed evacuation.
              if (start_of_range < end_of_range) {
                HeapWord* p = nullptr;
                size_t card_index = scanner->card_index_for_addr(start_of_range);
                // In case last object in my range spans boundary of my chunk, I may need to scan all the way to top()
                ShenandoahObjectToOopBoundedClosure<T> objs(&cl, start_of_range, r->top());

                // Any object that begins in a previous range is part of a different scanning assignment.  Any object that
                // starts after end_of_range is also not my responsibility.  (Either allocated during evacuation, so does
                // not hold pointers to from-space, or is beyond the range of my assigned work chunk.)

                // Find the first object that begins in my range, if there is one.
                p = start_of_range;
                oop obj = cast_to_oop(p);
                HeapWord* tams = ctx->top_at_mark_start(r);
                if (p >= tams) {
                  // We cannot use ctx->is_marked(obj) to test whether an object begins at this address.  Instead,
                  // we need to use the remembered set crossing map to advance p to the first object that starts
                  // within the enclosing card.

                  while (true) {
                    HeapWord* first_object = scanner->first_object_in_card(card_index);
                    if (first_object != nullptr) {
                      p = first_object;
                      break;
                    } else if (scanner->addr_for_card_index(card_index + 1) < end_of_range) {
                      card_index++;
                    } else {
                      // Force the loop that follows to immediately terminate.
                      p = end_of_range;
                      break;
                    }
                  }
                  obj = cast_to_oop(p);
                  // Note: p may be >= end_of_range
                } else if (!ctx->is_marked(obj)) {
                  p = ctx->get_next_marked_addr(p, tams);
                  obj = cast_to_oop(p);
                  // If there are no more marked objects before tams, this returns tams.
                  // Note that tams is either >= end_of_range, or tams is the start of an object that is marked.
                }
                while (p < end_of_range) {
                  // p is known to point to the beginning of marked object obj
                  objs.do_object(obj);
                  HeapWord* prev_p = p;
                  p += obj->size();
                  if (p < tams) {
                    p = ctx->get_next_marked_addr(p, tams);
                    // If there are no more marked objects before tams, this returns tams.  Note that tams is
                    // either >= end_of_range, or tams is the start of an object that is marked.
                  }
                  assert(p != prev_p, "Lack of forward progress");
                  obj = cast_to_oop(p);
                }
              }
            }
          } else {
            // This is a young evac..
            if (start_of_range < end_of_range) {
              size_t cluster_size =
                CardTable::card_size_in_words() * ShenandoahCardCluster<ShenandoahDirectCardMarkRememberedSet>::CardsPerCluster;
              size_t clusters = assignment._chunk_size / cluster_size;
              assert(clusters * cluster_size == assignment._chunk_size, "Chunk assignment must align on cluster boundaries");
              scanner->process_region_slice(r, assignment._chunk_offset, clusters, end_of_range, &cl, true, worker_id);
            }
          }
          if (ShenandoahPacing && (start_of_range < end_of_range)) {
            _heap->pacer()->report_updaterefs(pointer_delta(end_of_range, start_of_range));
          }
        }
      }
    }
  }
};

void ShenandoahHeap::update_heap_references(bool concurrent) {
  assert(!is_full_gc_in_progress(), "Only for concurrent and degenerated GC");
  uint nworkers = workers()->active_workers();
  ShenandoahRegionChunkIterator work_list(nworkers);

  if (concurrent) {
    ShenandoahUpdateHeapRefsTask<true> task(&_update_refs_iterator, &work_list);
    workers()->run_task(&task);
  } else {
    ShenandoahUpdateHeapRefsTask<false> task(&_update_refs_iterator, &work_list);
    workers()->run_task(&task);
  }
  if (ShenandoahEnableCardStats && card_scan()!=nullptr) { // generational check proxy
    card_scan()->log_card_stats(nworkers, CARD_STAT_UPDATE_REFS);
  }
}

class ShenandoahFinalUpdateRefsUpdateRegionStateClosure : public ShenandoahHeapRegionClosure {
private:
  ShenandoahMarkingContext* _ctx;
  ShenandoahHeapLock* const _lock;
  bool _is_generational;

public:
  ShenandoahFinalUpdateRefsUpdateRegionStateClosure(
    ShenandoahMarkingContext* ctx) : _ctx(ctx), _lock(ShenandoahHeap::heap()->lock()),
                                     _is_generational(ShenandoahHeap::heap()->mode()->is_generational()) { }

  void heap_region_do(ShenandoahHeapRegion* r) {

    // Maintenance of region age must follow evacuation in order to account for evacuation allocations within survivor
    // regions.  We consult region age during the subsequent evacuation to determine whether certain objects need to
    // be promoted.
    if (_is_generational && r->is_young() && r->is_active()) {
      HeapWord *tams = _ctx->top_at_mark_start(r);
      HeapWord *top = r->top();

      // Allocations move the watermark when top moves.  However compacting
      // objects will sometimes lower top beneath the watermark, after which,
      // attempts to read the watermark will assert out (watermark should not be
      // higher than top).
      if (top > tams) {
        // There have been allocations in this region since the start of the cycle.
        // Any objects new to this region must not assimilate elevated age.
        r->reset_age();
      } else if (ShenandoahHeap::heap()->is_aging_cycle()) {
        r->increment_age();
      }
    }

    // Drop unnecessary "pinned" state from regions that does not have CP marks
    // anymore, as this would allow trashing them.
    if (r->is_active()) {
      if (r->is_pinned()) {
        if (r->pin_count() == 0) {
          ShenandoahHeapLocker locker(_lock);
          r->make_unpinned();
        }
      } else {
        if (r->pin_count() > 0) {
          ShenandoahHeapLocker locker(_lock);
          r->make_pinned();
        }
      }
    }
  }

  bool is_thread_safe() { return true; }
};

void ShenandoahHeap::update_heap_region_states(bool concurrent) {
  assert(SafepointSynchronize::is_at_safepoint(), "Must be at a safepoint");
  assert(!is_full_gc_in_progress(), "Only for concurrent and degenerated GC");

  {
    ShenandoahGCPhase phase(concurrent ?
                            ShenandoahPhaseTimings::final_update_refs_update_region_states :
                            ShenandoahPhaseTimings::degen_gc_final_update_refs_update_region_states);
    ShenandoahFinalUpdateRefsUpdateRegionStateClosure cl (active_generation()->complete_marking_context());
    parallel_heap_region_iterate(&cl);

    assert_pinned_region_status();
  }

  {
    ShenandoahGCPhase phase(concurrent ?
                            ShenandoahPhaseTimings::final_update_refs_trash_cset :
                            ShenandoahPhaseTimings::degen_gc_final_update_refs_trash_cset);
    trash_cset_regions();
  }
}

void ShenandoahHeap::rebuild_free_set(bool concurrent) {
  ShenandoahGCPhase phase(concurrent ?
                          ShenandoahPhaseTimings::final_update_refs_rebuild_freeset :
                          ShenandoahPhaseTimings::degen_gc_final_update_refs_rebuild_freeset);
  size_t region_size_bytes = ShenandoahHeapRegion::region_size_bytes();
  ShenandoahHeapLocker locker(lock());
  size_t young_cset_regions, old_cset_regions;
  size_t first_old_region, last_old_region, old_region_count;
  _free_set->prepare_to_rebuild(young_cset_regions, old_cset_regions, first_old_region, last_old_region, old_region_count);
  // If there are no old regions, first_old_region will be greater than last_old_region
  assert((first_old_region > last_old_region) ||
         ((last_old_region + 1 - first_old_region >= old_region_count) &&
          get_region(first_old_region)->is_old() && get_region(last_old_region)->is_old()),
         "sanity: old_region_count: " SIZE_FORMAT ", first_old_region: " SIZE_FORMAT ", last_old_region: " SIZE_FORMAT,
         old_region_count, first_old_region, last_old_region);

  if (mode()->is_generational()) {
    assert(verify_generation_usage(true, old_generation()->used_regions(),
                                   old_generation()->used(), old_generation()->get_humongous_waste(),
                                   true, young_generation()->used_regions(),
                                   young_generation()->used(), young_generation()->get_humongous_waste()),
           "Generation accounts are inaccurate");

    // The computation of bytes_of_allocation_runway_before_gc_trigger is quite conservative so consider all of this
    // available for transfer to old. Note that transfer of humongous regions does not impact available.
    size_t allocation_runway = young_heuristics()->bytes_of_allocation_runway_before_gc_trigger(young_cset_regions);
    adjust_generation_sizes_for_next_cycle(allocation_runway, young_cset_regions, old_cset_regions);

    // Total old_available may have been expanded to hold anticipated promotions.  We trigger if the fragmented available
    // memory represents more than 16 regions worth of data.  Note that fragmentation may increase when we promote regular
    // regions in place when many of these regular regions have an abundant amount of available memory within them.  Fragmentation
    // will decrease as promote-by-copy consumes the available memory within these partially consumed regions.
    //
    // We consider old-gen to have excessive fragmentation if more than 12.5% of old-gen is free memory that resides
    // within partially consumed regions of memory.
  }
  // Rebuild free set based on adjusted generation sizes.
  _free_set->rebuild(young_cset_regions, old_cset_regions);

  if (mode()->is_generational()) {
    size_t old_region_span = (first_old_region <= last_old_region)? (last_old_region + 1 - first_old_region): 0;
    size_t allowed_old_gen_span = num_regions() - (ShenandoahGenerationalHumongousReserve * num_regions() / 100);

    // Tolerate lower density if total span is small.  Here's the implementation:
    //   if old_gen spans more than 100% and density < 87.5%, trigger old-defrag
    //   else if old_gen spans more than 87.5% and density < 75%, trigger old-defrag
    //   else if old_gen spans more than 75% and density < 62.5%, trigger old-defrag
    //   else if old_gen spans more than 62.5% and density < 50%, trigger old-defrag
    //   else if old_gen spans more than 50% and density < 37.5%, trigger old-defrag

    ShenandoahGeneration* old_gen = old_generation();
    size_t old_available = old_gen->available();
    size_t region_size_bytes = ShenandoahHeapRegion::region_size_bytes();
    size_t old_unaffiliated_available = old_gen->free_unaffiliated_regions() * region_size_bytes;
    assert(old_available >= old_unaffiliated_available, "sanity");
    size_t old_fragmented_available = old_available - old_unaffiliated_available;

    size_t old_bytes_consumed = old_region_count * region_size_bytes - old_fragmented_available;
    size_t old_bytes_spanned = old_region_span * region_size_bytes;
    double old_density = ((double) old_bytes_consumed) / old_bytes_spanned;

    uint eighths = 8;
    for (uint i = 0; i < 5; i++) {
      size_t span_threshold = eighths * allowed_old_gen_span / 8;
      eighths--;
      double density_threshold = eighths / 8.0;
      if ((old_region_span >= span_threshold) && (old_density < density_threshold)) {
        old_heuristics()->trigger_old_is_fragmented(old_density, first_old_region, last_old_region);
        break;
      }
    }

    size_t old_used = old_generation()->used() + old_generation()->get_humongous_waste();
    size_t trigger_threshold = old_generation()->usage_trigger_threshold();
    // Detects unsigned arithmetic underflow
    assert(old_used <= capacity(),
           "Old used (" SIZE_FORMAT ", " SIZE_FORMAT") must not be more than heap capacity (" SIZE_FORMAT ")",
           old_generation()->used(), old_generation()->get_humongous_waste(), capacity());

    if (old_used > trigger_threshold) {
      old_heuristics()->trigger_old_has_grown();
    }
  }
}

void ShenandoahHeap::print_extended_on(outputStream *st) const {
  print_on(st);
  st->cr();
  print_heap_regions_on(st);
}

bool ShenandoahHeap::is_bitmap_slice_committed(ShenandoahHeapRegion* r, bool skip_self) {
  size_t slice = r->index() / _bitmap_regions_per_slice;

  size_t regions_from = _bitmap_regions_per_slice * slice;
  size_t regions_to   = MIN2(num_regions(), _bitmap_regions_per_slice * (slice + 1));
  for (size_t g = regions_from; g < regions_to; g++) {
    assert (g / _bitmap_regions_per_slice == slice, "same slice");
    if (skip_self && g == r->index()) continue;
    if (get_region(g)->is_committed()) {
      return true;
    }
  }
  return false;
}

bool ShenandoahHeap::commit_bitmap_slice(ShenandoahHeapRegion* r) {
  shenandoah_assert_heaplocked();

  // Bitmaps in special regions do not need commits
  if (_bitmap_region_special) {
    return true;
  }

  if (is_bitmap_slice_committed(r, true)) {
    // Some other region from the group is already committed, meaning the bitmap
    // slice is already committed, we exit right away.
    return true;
  }

  // Commit the bitmap slice:
  size_t slice = r->index() / _bitmap_regions_per_slice;
  size_t off = _bitmap_bytes_per_slice * slice;
  size_t len = _bitmap_bytes_per_slice;
  char* start = (char*) _bitmap_region.start() + off;

  if (!os::commit_memory(start, len, false)) {
    return false;
  }

  if (AlwaysPreTouch) {
    os::pretouch_memory(start, start + len, _pretouch_bitmap_page_size);
  }

  return true;
}

bool ShenandoahHeap::uncommit_bitmap_slice(ShenandoahHeapRegion *r) {
  shenandoah_assert_heaplocked();

  // Bitmaps in special regions do not need uncommits
  if (_bitmap_region_special) {
    return true;
  }

  if (is_bitmap_slice_committed(r, true)) {
    // Some other region from the group is still committed, meaning the bitmap
    // slice is should stay committed, exit right away.
    return true;
  }

  // Uncommit the bitmap slice:
  size_t slice = r->index() / _bitmap_regions_per_slice;
  size_t off = _bitmap_bytes_per_slice * slice;
  size_t len = _bitmap_bytes_per_slice;
  if (!os::uncommit_memory((char*)_bitmap_region.start() + off, len)) {
    return false;
  }
  return true;
}

void ShenandoahHeap::safepoint_synchronize_begin() {
  if (ShenandoahSuspendibleWorkers) {
    SuspendibleThreadSet::synchronize();
  }
}

void ShenandoahHeap::safepoint_synchronize_end() {
  if (ShenandoahSuspendibleWorkers) {
    SuspendibleThreadSet::desynchronize();
  }
}

void ShenandoahHeap::entry_uncommit(double shrink_before, size_t shrink_until) {
  static const char *msg = "Concurrent uncommit";
  ShenandoahConcurrentPhase gc_phase(msg, ShenandoahPhaseTimings::conc_uncommit, true /* log_heap_usage */);
  EventMark em("%s", msg);

  op_uncommit(shrink_before, shrink_until);
}

void ShenandoahHeap::try_inject_alloc_failure() {
  if (ShenandoahAllocFailureALot && !cancelled_gc() && ((os::random() % 1000) > 950)) {
    _inject_alloc_failure.set();
    os::naked_short_sleep(1);
    if (cancelled_gc()) {
      log_info(gc)("Allocation failure was successfully injected");
    }
  }
}

bool ShenandoahHeap::should_inject_alloc_failure() {
  return _inject_alloc_failure.is_set() && _inject_alloc_failure.try_unset();
}

void ShenandoahHeap::initialize_serviceability() {
  if (mode()->is_generational()) {
    _young_gen_memory_pool = new ShenandoahYoungGenMemoryPool(this);
    _old_gen_memory_pool = new ShenandoahOldGenMemoryPool(this);
    _cycle_memory_manager.add_pool(_young_gen_memory_pool);
    _cycle_memory_manager.add_pool(_old_gen_memory_pool);
    _stw_memory_manager.add_pool(_young_gen_memory_pool);
    _stw_memory_manager.add_pool(_old_gen_memory_pool);
  } else {
    _memory_pool = new ShenandoahMemoryPool(this);
    _cycle_memory_manager.add_pool(_memory_pool);
    _stw_memory_manager.add_pool(_memory_pool);
  }
}

GrowableArray<GCMemoryManager*> ShenandoahHeap::memory_managers() {
  GrowableArray<GCMemoryManager*> memory_managers(2);
  memory_managers.append(&_cycle_memory_manager);
  memory_managers.append(&_stw_memory_manager);
  return memory_managers;
}

GrowableArray<MemoryPool*> ShenandoahHeap::memory_pools() {
  GrowableArray<MemoryPool*> memory_pools(1);
  if (mode()->is_generational()) {
    memory_pools.append(_young_gen_memory_pool);
    memory_pools.append(_old_gen_memory_pool);
  } else {
    memory_pools.append(_memory_pool);
  }
  return memory_pools;
}

MemoryUsage ShenandoahHeap::memory_usage() {
  return MemoryUsage(_initial_size, used(), committed(), max_capacity());
}

ShenandoahRegionIterator::ShenandoahRegionIterator() :
  _heap(ShenandoahHeap::heap()),
  _index(0) {}

ShenandoahRegionIterator::ShenandoahRegionIterator(ShenandoahHeap* heap) :
  _heap(heap),
  _index(0) {}

void ShenandoahRegionIterator::reset() {
  _index = 0;
}

bool ShenandoahRegionIterator::has_next() const {
  return _index < _heap->num_regions();
}

char ShenandoahHeap::gc_state() const {
  return _gc_state.raw_value();
}

ShenandoahLiveData* ShenandoahHeap::get_liveness_cache(uint worker_id) {
#ifdef ASSERT
  assert(_liveness_cache != nullptr, "sanity");
  assert(worker_id < _max_workers, "sanity");
  for (uint i = 0; i < num_regions(); i++) {
    assert(_liveness_cache[worker_id][i] == 0, "liveness cache should be empty");
  }
#endif
  return _liveness_cache[worker_id];
}

void ShenandoahHeap::flush_liveness_cache(uint worker_id) {
  assert(worker_id < _max_workers, "sanity");
  assert(_liveness_cache != nullptr, "sanity");
  ShenandoahLiveData* ld = _liveness_cache[worker_id];

  for (uint i = 0; i < num_regions(); i++) {
    ShenandoahLiveData live = ld[i];
    if (live > 0) {
      ShenandoahHeapRegion* r = get_region(i);
      r->increase_live_data_gc_words(live);
      ld[i] = 0;
    }
  }
}

bool ShenandoahHeap::requires_barriers(stackChunkOop obj) const {
  if (is_idle()) return false;

  // Objects allocated after marking start are implicitly alive, don't need any barriers during
  // marking phase.
  if (is_concurrent_mark_in_progress() &&
     !marking_context()->allocated_after_mark_start(obj)) {
    return true;
  }

  // Can not guarantee obj is deeply good.
  if (has_forwarded_objects()) {
    return true;
  }

  return false;
}

void ShenandoahHeap::transfer_old_pointers_from_satb() {
  _old_generation->transfer_pointers_from_satb();
}

template<>
void ShenandoahGenerationRegionClosure<YOUNG>::heap_region_do(ShenandoahHeapRegion* region) {
  // Visit young regions
  if (region->is_young()) {
    _cl->heap_region_do(region);
  }
}

template<>
void ShenandoahGenerationRegionClosure<OLD>::heap_region_do(ShenandoahHeapRegion* region) {
  // Visit old regions
  if (region->is_old()) {
    _cl->heap_region_do(region);
  }
}

template<>
void ShenandoahGenerationRegionClosure<GLOBAL_GEN>::heap_region_do(ShenandoahHeapRegion* region) {
  _cl->heap_region_do(region);
}

template<>
void ShenandoahGenerationRegionClosure<GLOBAL_NON_GEN>::heap_region_do(ShenandoahHeapRegion* region) {
  _cl->heap_region_do(region);
}

bool ShenandoahHeap::verify_generation_usage(bool verify_old, size_t old_regions, size_t old_bytes, size_t old_waste,
                                             bool verify_young, size_t young_regions, size_t young_bytes, size_t young_waste) {
  size_t tally_old_regions = 0;
  size_t tally_old_bytes = 0;
  size_t tally_old_waste = 0;
  size_t tally_young_regions = 0;
  size_t tally_young_bytes = 0;
  size_t tally_young_waste = 0;

  shenandoah_assert_heaplocked_or_safepoint();
  for (size_t i = 0; i < num_regions(); i++) {
    ShenandoahHeapRegion* r = get_region(i);
    if (r->is_old()) {
      tally_old_regions++;
      tally_old_bytes += r->used();
      if (r->is_humongous()) {
        ShenandoahHeapRegion* start = r->humongous_start_region();
        HeapWord* obj_addr = start->bottom();
        oop obj = cast_to_oop(obj_addr);
        size_t word_size = obj->size();
        HeapWord* end_addr = obj_addr + word_size;
        if (end_addr <= r->end()) {
          tally_old_waste += (r->end() - end_addr) * HeapWordSize;
        }
      }
    } else if (r->is_young()) {
      tally_young_regions++;
      tally_young_bytes += r->used();
      if (r->is_humongous()) {
        ShenandoahHeapRegion* start = r->humongous_start_region();
        HeapWord* obj_addr = start->bottom();
        oop obj = cast_to_oop(obj_addr);
        size_t word_size = obj->size();
        HeapWord* end_addr = obj_addr + word_size;
        if (end_addr <= r->end()) {
          tally_young_waste += (r->end() - end_addr) * HeapWordSize;
        }
      }
    }
  }
  if (verify_young &&
      ((young_regions != tally_young_regions) || (young_bytes != tally_young_bytes) || (young_waste != tally_young_waste))) {
    return false;
  } else if (verify_old &&
             ((old_regions != tally_old_regions) || (old_bytes != tally_old_bytes) || (old_waste != tally_old_waste))) {
    return false;
  } else {
    return true;
  }
}

ShenandoahGeneration* ShenandoahHeap::generation_for(ShenandoahAffiliation affiliation) const {
  if (!mode()->is_generational()) {
    return global_generation();
  } else if (affiliation == YOUNG_GENERATION) {
    return young_generation();
  } else if (affiliation == OLD_GENERATION) {
    return old_generation();
  }

  ShouldNotReachHere();
  return nullptr;
}

void ShenandoahHeap::log_heap_status(const char* msg) const {
  if (mode()->is_generational()) {
    young_generation()->log_status(msg);
    old_generation()->log_status(msg);
  } else {
    global_generation()->log_status(msg);
  }
}<|MERGE_RESOLUTION|>--- conflicted
+++ resolved
@@ -596,7 +596,7 @@
   _regions(nullptr),
   _affiliations(nullptr),
   _update_refs_iterator(this),
-<<<<<<< HEAD
+  _gc_no_progress_count(0),
   _promoted_reserve(0),
   _old_evac_reserve(0),
   _young_evac_reserve(0),
@@ -607,9 +607,6 @@
   _young_generation(nullptr),
   _global_generation(nullptr),
   _old_generation(nullptr),
-=======
-  _gc_no_progress_count(0),
->>>>>>> d354141a
   _control_thread(nullptr),
   _regulator_thread(nullptr),
   _shenandoah_policy(policy),
@@ -1367,14 +1364,12 @@
       result = allocate_memory_under_lock(req, in_new_region, is_promotion);
     }
 
-<<<<<<< HEAD
-=======
     if (log_is_enabled(Debug, gc, alloc)) {
       ResourceMark rm;
       log_debug(gc, alloc)("Thread: %s, Result: " PTR_FORMAT ", Request: %s, Size: " SIZE_FORMAT ", Original: " SIZE_FORMAT ", Latest: " SIZE_FORMAT,
                            Thread::current()->name(), p2i(result), req.type_string(), req.size(), original_count, get_gc_no_progress_count());
     }
->>>>>>> d354141a
+
   } else {
     assert(req.is_gc_alloc(), "Can only accept GC allocs here");
     result = allocate_memory_under_lock(req, in_new_region, is_promotion);
