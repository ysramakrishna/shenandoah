/*
 * Copyright (c) 2023, Oracle and/or its affiliates. All rights reserved.
 * Copyright (c) 2013, 2021, Red Hat, Inc. All rights reserved.
 * Copyright Amazon.com Inc. or its affiliates. All Rights Reserved.
 * DO NOT ALTER OR REMOVE COPYRIGHT NOTICES OR THIS FILE HEADER.
 *
 * This code is free software; you can redistribute it and/or modify it
 * under the terms of the GNU General Public License version 2 only, as
 * published by the Free Software Foundation.
 *
 * This code is distributed in the hope that it will be useful, but WITHOUT
 * ANY WARRANTY; without even the implied warranty of MERCHANTABILITY or
 * FITNESS FOR A PARTICULAR PURPOSE.  See the GNU General Public License
 * version 2 for more details (a copy is included in the LICENSE file that
 * accompanied this code).
 *
 * You should have received a copy of the GNU General Public License version
 * 2 along with this work; if not, write to the Free Software Foundation,
 * Inc., 51 Franklin St, Fifth Floor, Boston, MA 02110-1301 USA.
 *
 * Please contact Oracle, 500 Oracle Parkway, Redwood Shores, CA 94065 USA
 * or visit www.oracle.com if you need additional information or have any
 * questions.
 *
 */

#ifndef SHARE_GC_SHENANDOAH_SHENANDOAHHEAP_HPP
#define SHARE_GC_SHENANDOAH_SHENANDOAHHEAP_HPP

#include "gc/shared/ageTable.hpp"
#include "gc/shared/markBitMap.hpp"
#include "gc/shared/softRefPolicy.hpp"
#include "gc/shared/collectedHeap.hpp"
#include "gc/shenandoah/shenandoahAgeCensus.hpp"
#include "gc/shenandoah/heuristics/shenandoahSpaceInfo.hpp"
#include "gc/shenandoah/shenandoahAsserts.hpp"
#include "gc/shenandoah/shenandoahAllocRequest.hpp"
#include "gc/shenandoah/shenandoahAsserts.hpp"
#include "gc/shenandoah/shenandoahLock.hpp"
#include "gc/shenandoah/shenandoahEvacOOMHandler.hpp"
#include "gc/shenandoah/shenandoahEvacTracker.hpp"
#include "gc/shenandoah/shenandoahGenerationType.hpp"
#include "gc/shenandoah/shenandoahMmuTracker.hpp"
#include "gc/shenandoah/shenandoahPadding.hpp"
#include "gc/shenandoah/shenandoahScanRemembered.hpp"
#include "gc/shenandoah/shenandoahSharedVariables.hpp"
#include "gc/shenandoah/shenandoahUnload.hpp"
#include "memory/metaspace.hpp"
#include "services/memoryManager.hpp"
#include "utilities/globalDefinitions.hpp"
#include "utilities/stack.hpp"

class ConcurrentGCTimer;
class ObjectIterateScanRootClosure;
class PLAB;
class ShenandoahCollectorPolicy;
class ShenandoahControlThread;
class ShenandoahRegulatorThread;
class ShenandoahGCSession;
class ShenandoahGCStateResetter;
class ShenandoahGeneration;
class ShenandoahYoungGeneration;
class ShenandoahOldGeneration;
class ShenandoahHeuristics;
class ShenandoahOldHeuristics;
class ShenandoahYoungHeuristics;
class ShenandoahMarkingContext;
class ShenandoahPhaseTimings;
class ShenandoahHeap;
class ShenandoahHeapRegion;
class ShenandoahHeapRegionClosure;
class ShenandoahCollectionSet;
class ShenandoahFreeSet;
class ShenandoahConcurrentMark;
class ShenandoahFullGC;
class ShenandoahMonitoringSupport;
class ShenandoahMode;
class ShenandoahPacer;
class ShenandoahReferenceProcessor;
class ShenandoahVerifier;
class ShenandoahWorkerThreads;
class VMStructs;

// Used for buffering per-region liveness data.
// Needed since ShenandoahHeapRegion uses atomics to update liveness.
// The ShenandoahHeap array has max-workers elements, each of which is an array of
// uint16_t * max_regions. The choice of uint16_t is not accidental:
// there is a tradeoff between static/dynamic footprint that translates
// into cache pressure (which is already high during marking), and
// too many atomic updates. uint32_t is too large, uint8_t is too small.
typedef uint16_t ShenandoahLiveData;
#define SHENANDOAH_LIVEDATA_MAX ((ShenandoahLiveData)-1)

class ShenandoahRegionIterator : public StackObj {
private:
  ShenandoahHeap* _heap;

  shenandoah_padding(0);
  volatile size_t _index;
  shenandoah_padding(1);

  // No implicit copying: iterators should be passed by reference to capture the state
  NONCOPYABLE(ShenandoahRegionIterator);

public:
  ShenandoahRegionIterator();
  ShenandoahRegionIterator(ShenandoahHeap* heap);

  // Reset iterator to default state
  void reset();

  // Returns next region, or null if there are no more regions.
  // This is multi-thread-safe.
  inline ShenandoahHeapRegion* next();

  // This is *not* MT safe. However, in the absence of multithreaded access, it
  // can be used to determine if there is more work to do.
  bool has_next() const;
};

class ShenandoahHeapRegionClosure : public StackObj {
public:
  virtual void heap_region_do(ShenandoahHeapRegion* r) = 0;
  virtual bool is_thread_safe() { return false; }
};

template<ShenandoahGenerationType GENERATION>
class ShenandoahGenerationRegionClosure : public ShenandoahHeapRegionClosure {
 public:
  explicit ShenandoahGenerationRegionClosure(ShenandoahHeapRegionClosure* cl) : _cl(cl) {}
  void heap_region_do(ShenandoahHeapRegion* r);
  virtual bool is_thread_safe() { return _cl->is_thread_safe(); }
 private:
  ShenandoahHeapRegionClosure* _cl;
};

typedef ShenandoahLock    ShenandoahHeapLock;
typedef ShenandoahLocker  ShenandoahHeapLocker;
typedef Stack<oop, mtGC>  ShenandoahScanObjectStack;

// Shenandoah GC is low-pause concurrent GC that uses Brooks forwarding pointers
// to encode forwarding data. See BrooksPointer for details on forwarding data encoding.
// See ShenandoahControlThread for GC cycle structure.
//
class ShenandoahHeap : public CollectedHeap {
  friend class ShenandoahAsserts;
  friend class VMStructs;
  friend class ShenandoahGCSession;
  friend class ShenandoahGCStateResetter;
  friend class ShenandoahParallelObjectIterator;
  friend class ShenandoahSafepoint;
  // Supported GC
  friend class ShenandoahConcurrentGC;
  friend class ShenandoahOldGC;
  friend class ShenandoahDegenGC;
  friend class ShenandoahFullGC;
  friend class ShenandoahUnload;

// ---------- Locks that guard important data structures in Heap
//
private:
  ShenandoahHeapLock _lock;
  ShenandoahGeneration* _gc_generation;

public:
  ShenandoahHeapLock* lock() {
    return &_lock;
  }

  ShenandoahGeneration* active_generation() const {
    // last or latest generation might be a better name here.
    return _gc_generation;
  }

  void set_gc_generation(ShenandoahGeneration* generation) {
    _gc_generation = generation;
  }

  bool is_gc_generation_young() const;

  ShenandoahHeuristics* heuristics();

// ---------- Initialization, termination, identification, printing routines
//
public:
  static ShenandoahHeap* heap();

  const char* name()          const override { return "Shenandoah"; }
  ShenandoahHeap::Name kind() const override { return CollectedHeap::Shenandoah; }

  ShenandoahHeap(ShenandoahCollectorPolicy* policy);
  jint initialize() override;
  void post_initialize() override;
  virtual void initialize_heuristics();
  virtual void print_init_logger() const;
  void initialize_serviceability() override;

  void print_on(outputStream* st)              const override;
  void print_extended_on(outputStream *st)     const override;
  void print_tracing_info()                    const override;
  void print_heap_regions_on(outputStream* st) const;

  void stop() override;

  void prepare_for_verify() override;
  void verify(VerifyOption vo) override;

  bool verify_generation_usage(bool verify_old, size_t old_regions, size_t old_bytes, size_t old_waste,
                               bool verify_young, size_t young_regions, size_t young_bytes, size_t young_waste);

// WhiteBox testing support.
  bool supports_concurrent_gc_breakpoints() const override {
    return true;
  }

// ---------- Heap counters and metrics
//
private:
  size_t _initial_size;
  size_t _minimum_size;
<<<<<<< HEAD
=======
  size_t _promotion_potential;
  size_t _pad_for_promote_in_place;    // bytes of filler
  size_t _promotable_humongous_regions;
  size_t _regular_regions_promoted_in_place;
>>>>>>> 2618aa69

  volatile size_t _soft_max_size;
  shenandoah_padding(0);
  volatile size_t _committed;
  shenandoah_padding(1);

  void increase_used(const ShenandoahAllocRequest& req);

public:
  void increase_used(ShenandoahGeneration* generation, size_t bytes);
  void decrease_used(ShenandoahGeneration* generation, size_t bytes);
  void increase_humongous_waste(ShenandoahGeneration* generation, size_t bytes);
  void decrease_humongous_waste(ShenandoahGeneration* generation, size_t bytes);

  void increase_committed(size_t bytes);
  void decrease_committed(size_t bytes);

  void reset_bytes_allocated_since_gc_start();

  size_t min_capacity()      const;
  size_t max_capacity()      const override;
  size_t soft_max_capacity() const;
  size_t initial_capacity()  const;
  size_t capacity()          const override;
  size_t used()              const override;
  size_t committed()         const;

  void set_soft_max_capacity(size_t v);

// ---------- Workers handling
//
private:
  uint _max_workers;
  ShenandoahWorkerThreads* _workers;
  ShenandoahWorkerThreads* _safepoint_workers;

public:
  uint max_workers();
  void assert_gc_workers(uint nworker) NOT_DEBUG_RETURN;

  WorkerThreads* workers() const;
  WorkerThreads* safepoint_workers() override;

  void gc_threads_do(ThreadClosure* tcl) const override;

// ---------- Heap regions handling machinery
//
private:
  MemRegion _heap_region;
  bool      _heap_region_special;
  size_t    _num_regions;
  ShenandoahHeapRegion** _regions;
  ShenandoahRegionIterator _update_refs_iterator;

protected:
  uint8_t* _affiliations;       // Holds array of enum ShenandoahAffiliation, including FREE status in non-generational mode

public:

  inline HeapWord* base() const { return _heap_region.start(); }

  inline size_t num_regions() const { return _num_regions; }
  inline bool is_heap_region_special() { return _heap_region_special; }

  inline ShenandoahHeapRegion* heap_region_containing(const void* addr) const;
  inline size_t heap_region_index_containing(const void* addr) const;

  inline ShenandoahHeapRegion* get_region(size_t region_idx) const;

  void heap_region_iterate(ShenandoahHeapRegionClosure* blk) const;
  void parallel_heap_region_iterate(ShenandoahHeapRegionClosure* blk) const;

  inline ShenandoahMmuTracker* mmu_tracker() { return &_mmu_tracker; };

// ---------- GC state machinery
//
// GC state describes the important parts of collector state, that may be
// used to make barrier selection decisions in the native and generated code.
// Multiple bits can be set at once.
//
// Important invariant: when GC state is zero, the heap is stable, and no barriers
// are required.
//
public:
  enum GCStateBitPos {
    // Heap has forwarded objects: needs LRB barriers.
    HAS_FORWARDED_BITPOS   = 0,

    // Heap is under marking: needs SATB barriers.
    // For generational mode, it means either young or old marking, or both.
    MARKING_BITPOS    = 1,

    // Heap is under evacuation: needs LRB barriers. (Set together with HAS_FORWARDED)
    EVACUATION_BITPOS = 2,

    // Heap is under updating: needs no additional barriers.
    UPDATEREFS_BITPOS = 3,

    // Heap is under weak-reference/roots processing: needs weak-LRB barriers.
    WEAK_ROOTS_BITPOS  = 4,

    // Young regions are under marking, need SATB barriers.
    YOUNG_MARKING_BITPOS = 5,

    // Old regions are under marking, need SATB barriers.
    OLD_MARKING_BITPOS = 6
  };

  enum GCState {
    STABLE        = 0,
    HAS_FORWARDED = 1 << HAS_FORWARDED_BITPOS,
    MARKING       = 1 << MARKING_BITPOS,
    EVACUATION    = 1 << EVACUATION_BITPOS,
    UPDATEREFS    = 1 << UPDATEREFS_BITPOS,
    WEAK_ROOTS    = 1 << WEAK_ROOTS_BITPOS,
    YOUNG_MARKING = 1 << YOUNG_MARKING_BITPOS,
    OLD_MARKING   = 1 << OLD_MARKING_BITPOS
  };

private:
  ShenandoahSharedBitmap _gc_state;
  ShenandoahSharedFlag   _degenerated_gc_in_progress;
  ShenandoahSharedFlag   _full_gc_in_progress;
  ShenandoahSharedFlag   _full_gc_move_in_progress;
  ShenandoahSharedFlag   _concurrent_strong_root_in_progress;

  size_t _gc_no_progress_count;

  // TODO: Revisit the following comment.  It may not accurately represent the true behavior when evacuations fail due to
  // difficulty finding memory to hold evacuated objects.
  //
  // Note that the typical total expenditure on evacuation is less than the associated evacuation reserve because we generally
  // reserve ShenandoahEvacWaste (> 1.0) times the anticipated evacuation need.  In the case that there is an excessive amount
  // of waste, it may be that one thread fails to grab a new GCLAB, this does not necessarily doom the associated evacuation
  // effort.  If this happens, the requesting thread blocks until some other thread manages to evacuate the offending object.
  // Only after "all" threads fail to evacuate an object do we consider the evacuation effort to have failed.

  size_t _promoted_reserve;            // Bytes reserved within old-gen to hold the results of promotion
  volatile size_t _promoted_expended;  // Bytes of old-gen memory expended on promotions

  size_t _old_evac_reserve;            // Bytes reserved within old-gen to hold evacuated objects from old-gen collection set
  size_t _young_evac_reserve;          // Bytes reserved within young-gen to hold evacuated objects from young-gen collection set

  ShenandoahAgeCensus* _age_census;    // Age census used for adapting tenuring threshold in generational mode

  // At the end of final mark, but before we begin evacuating, heuristics calculate how much memory is required to
  // hold the results of evacuating to young-gen and to old-gen.  These quantitites, stored in _promoted_reserve,
  // _old_evac_reserve, and _young_evac_reserve, are consulted prior to rebuilding the free set (ShenandoahFreeSet)
  // in preparation for evacuation.  When the free set is rebuilt, we make sure to reserve sufficient memory in the
  // collector and old_collector sets to hold if _has_evacuation_reserve_quantities is true.  The other time we
  // rebuild the freeset is at the end of GC, as we prepare to idle GC until the next trigger.  In this case,
  // _has_evacuation_reserve_quantities is false because we don't yet know how much memory will need to be evacuated
  // in the next GC cycle.  When _has_evacuation_reserve_quantities is false, the free set rebuild operation reserves
  // for the collector and old_collector sets based on alternative mechanisms, such as ShenandoahEvacReserve,
  // ShenandoahOldEvacReserve, and ShenandoahOldCompactionReserve.  In a future planned enhancement, the reserve
  // for old_collector set when not _has_evacuation_reserve_quantities is based in part on anticipated promotion as
  // determined by analysis of live data found during the previous GC pass which is one less than the current tenure age.
  bool _has_evacuation_reserve_quantities;

  void set_gc_state_all_threads(char state);
  void set_gc_state_mask(uint mask, bool value);

public:
  char gc_state() const;

  void set_evacuation_reserve_quantities(bool is_valid);
  void set_evacuation_in_progress(bool in_progress);
  void set_update_refs_in_progress(bool in_progress);
  void set_degenerated_gc_in_progress(bool in_progress);
  void set_full_gc_in_progress(bool in_progress);
  void set_full_gc_move_in_progress(bool in_progress);
  void set_has_forwarded_objects(bool cond);
  void set_concurrent_strong_root_in_progress(bool cond);
  void set_concurrent_weak_root_in_progress(bool cond);
<<<<<<< HEAD
=======

  void set_aging_cycle(bool cond);
>>>>>>> 2618aa69

  inline bool is_stable() const;
  inline bool is_idle() const;
  inline bool has_evacuation_reserve_quantities() const;
  inline bool is_concurrent_mark_in_progress() const;
  inline bool is_concurrent_young_mark_in_progress() const;
  inline bool is_concurrent_old_mark_in_progress() const;
  inline bool is_update_refs_in_progress() const;
  inline bool is_evacuation_in_progress() const;
  inline bool is_degenerated_gc_in_progress() const;
  inline bool is_full_gc_in_progress() const;
  inline bool is_full_gc_move_in_progress() const;
  inline bool has_forwarded_objects() const;

  inline bool is_stw_gc_in_progress() const;
  inline bool is_concurrent_strong_root_in_progress() const;
  inline bool is_concurrent_weak_root_in_progress() const;
<<<<<<< HEAD
  inline bool upgraded_to_full() { return _upgraded_to_full; }
  inline void start_conc_gc() { _upgraded_to_full = false; }
  inline void record_upgrade_to_full() { _upgraded_to_full = true; }
=======
  bool is_prepare_for_old_mark_in_progress() const;
  inline bool is_aging_cycle() const;

  inline void clear_promotion_potential() { _promotion_potential = 0; };
  inline void set_promotion_potential(size_t val) { _promotion_potential = val; };
  inline size_t get_promotion_potential() { return _promotion_potential; };

  inline void set_pad_for_promote_in_place(size_t pad) { _pad_for_promote_in_place = pad; }
  inline size_t get_pad_for_promote_in_place() { return _pad_for_promote_in_place; }

  inline void reserve_promotable_humongous_regions(size_t region_count) { _promotable_humongous_regions = region_count; }
  inline void reserve_promotable_regular_regions(size_t region_count) { _regular_regions_promoted_in_place = region_count; }

  inline size_t get_promotable_humongous_regions() { return _promotable_humongous_regions; }
  inline size_t get_regular_regions_promoted_in_place() { return _regular_regions_promoted_in_place; }

  // Returns previous value
  inline size_t set_promoted_reserve(size_t new_val);
  inline size_t get_promoted_reserve() const;
  inline void augment_promo_reserve(size_t increment);

  inline void reset_promoted_expended();
  inline size_t expend_promoted(size_t increment);
  inline size_t unexpend_promoted(size_t decrement);
  inline size_t get_promoted_expended();

  // Returns previous value
  inline size_t set_old_evac_reserve(size_t new_val);
  inline size_t get_old_evac_reserve() const;
  inline void augment_old_evac_reserve(size_t increment);

  // Returns previous value
  inline size_t set_young_evac_reserve(size_t new_val);
  inline size_t get_young_evac_reserve() const;

  // Return the age census object for young gen (in generational mode)
  inline ShenandoahAgeCensus* age_census() const;
>>>>>>> 2618aa69

private:
  void manage_satb_barrier(bool active);

  enum CancelState {
    // Normal state. GC has not been cancelled and is open for cancellation.
    // Worker threads can suspend for safepoint.
    CANCELLABLE,

    // GC has been cancelled. Worker threads can not suspend for
    // safepoint but must finish their work as soon as possible.
    CANCELLED
  };

  double _cancel_requested_time;
  ShenandoahSharedEnumFlag<CancelState> _cancelled_gc;

  // Returns true if cancel request was successfully communicated.
  // Returns false if some other thread already communicated cancel
  // request.  A true return value does not mean GC has been
  // cancelled, only that the process of cancelling GC has begun.
  bool try_cancel_gc();

public:
  inline bool cancelled_gc() const;
  inline bool check_cancelled_gc_and_yield(bool sts_active = true);

  inline void clear_cancelled_gc(bool clear_oom_handler = true);

  void cancel_concurrent_mark();
  void cancel_gc(GCCause::Cause cause);

public:
  // Elastic heap support
  void entry_uncommit(double shrink_before, size_t shrink_until);
  void op_uncommit(double shrink_before, size_t shrink_until);

private:
  // GC support
  virtual void prepare_regions_and_collection_set(bool concurrent, ShenandoahGeneration* generation);

  // Evacuation
  void evacuate_collection_set(bool concurrent);
  // Concurrent root processing
  void prepare_concurrent_roots();
  void finish_concurrent_roots();
  // Concurrent class unloading support
  void do_class_unloading();
  // Reference updating
  void prepare_update_heap_references(bool concurrent);
  void update_heap_references(bool concurrent);
  // Final update region states
  void update_heap_region_states(bool concurrent);

  void rendezvous_threads();
  void recycle_trash();
public:
  void rebuild_free_set(bool concurrent);
  void notify_gc_progress();
  void notify_gc_no_progress();
  size_t get_gc_no_progress_count() const;

//
// Mark support
private:
  ShenandoahGeneration*      _global_generation;

  ShenandoahControlThread*   _control_thread;
  ShenandoahRegulatorThread* _regulator_thread;
  ShenandoahCollectorPolicy* _shenandoah_policy;
  ShenandoahMode*            _gc_mode;
  ShenandoahFreeSet*         _free_set;
  ShenandoahPacer*           _pacer;
  ShenandoahVerifier*        _verifier;

  ShenandoahPhaseTimings*       _phase_timings;
  ShenandoahEvacuationTracker*  _evac_tracker;
  ShenandoahMmuTracker          _mmu_tracker;

  ShenandoahRegulatorThread* regulator_thread()        { return _regulator_thread;  }

public:
  ShenandoahControlThread*   control_thread()          { return _control_thread;    }
  ShenandoahGeneration*      global_generation() const { return _global_generation; }
  ShenandoahGeneration*      generation_for(ShenandoahAffiliation affiliation) const;

  ShenandoahCollectorPolicy* shenandoah_policy() const { return _shenandoah_policy; }
  ShenandoahMode*            mode()              const { return _gc_mode;           }
  ShenandoahFreeSet*         free_set()          const { return _free_set;          }
  ShenandoahPacer*           pacer()             const { return _pacer;             }

  ShenandoahPhaseTimings*      phase_timings()   const { return _phase_timings;     }
  ShenandoahEvacuationTracker* evac_tracker()    const { return  _evac_tracker;     }

  void on_cycle_start(GCCause::Cause cause, ShenandoahGeneration* generation);
  void on_cycle_end(ShenandoahGeneration* generation);

  ShenandoahVerifier*        verifier();

// ---------- VM subsystem bindings
//
private:
  ShenandoahMonitoringSupport* _monitoring_support;
  MemoryPool*                  _memory_pool;

  GCMemoryManager              _stw_memory_manager;
  GCMemoryManager              _cycle_memory_manager;
  ConcurrentGCTimer*           _gc_timer;
  SoftRefPolicy                _soft_ref_policy;

  // For exporting to SA
  int                          _log_min_obj_alignment_in_bytes;
public:
  ShenandoahMonitoringSupport* monitoring_support() const    { return _monitoring_support;    }
  GCMemoryManager* cycle_memory_manager()                    { return &_cycle_memory_manager; }
  GCMemoryManager* stw_memory_manager()                      { return &_stw_memory_manager;   }
  SoftRefPolicy* soft_ref_policy()                  override { return &_soft_ref_policy;      }

  GrowableArray<GCMemoryManager*> memory_managers() override;
  GrowableArray<MemoryPool*> memory_pools() override;
  MemoryUsage memory_usage() override;
  GCTracer* tracer();
  ConcurrentGCTimer* gc_timer() const;

// ---------- Class Unloading
//
private:
  ShenandoahSharedFlag _unload_classes;
  ShenandoahUnload     _unloader;

public:
  void set_unload_classes(bool uc);
  bool unload_classes() const;

  // Perform STW class unloading and weak root cleaning
  void parallel_cleaning(bool full_gc);

private:
  void stw_unload_classes(bool full_gc);
  void stw_process_weak_roots(bool full_gc);
  void stw_weak_refs(bool full_gc);

  inline void assert_lock_for_affiliation(ShenandoahAffiliation orig_affiliation,
                                          ShenandoahAffiliation new_affiliation);

  // Heap iteration support
  void scan_roots_for_iteration(ShenandoahScanObjectStack* oop_stack, ObjectIterateScanRootClosure* oops);
  bool prepare_aux_bitmap_for_iteration();
  void reclaim_aux_bitmap_for_iteration();

// ---------- Generic interface hooks
// Minor things that super-interface expects us to implement to play nice with
// the rest of runtime. Some of the things here are not required to be implemented,
// and can be stubbed out.
//
public:
  bool is_maximal_no_gc() const override shenandoah_not_implemented_return(false);

  inline bool is_in(const void* p) const override;
  inline bool is_in_active_generation(const void* p) const { return true; }

  inline ShenandoahAffiliation region_affiliation(const ShenandoahHeapRegion* r);
  inline void set_affiliation(ShenandoahHeapRegion* r, ShenandoahAffiliation new_affiliation);

  inline ShenandoahAffiliation region_affiliation(size_t index);

  bool requires_barriers(stackChunkOop obj) const override;

  MemRegion reserved_region() const { return _reserved; }
  bool is_in_reserved(const void* addr) const { return _reserved.contains(addr); }

  void collect(GCCause::Cause cause) override;
  void do_full_collection(bool clear_all_soft_refs) override;

  // Used for parsing heap during error printing
  HeapWord* block_start(const void* addr) const;
  bool block_is_obj(const HeapWord* addr) const;
  bool print_location(outputStream* st, void* addr) const override;

  // Used for native heap walkers: heap dumpers, mostly
  void object_iterate(ObjectClosure* cl) override;
  // Parallel heap iteration support
  ParallelObjectIteratorImpl* parallel_object_iterator(uint workers) override;

  // Keep alive an object that was loaded with AS_NO_KEEPALIVE.
  void keep_alive(oop obj) override;

// ---------- Safepoint interface hooks
//
public:
  void safepoint_synchronize_begin() override;
  void safepoint_synchronize_end() override;

// ---------- Code roots handling hooks
//
public:
  void register_nmethod(nmethod* nm) override;
  void unregister_nmethod(nmethod* nm) override;
  void verify_nmethod(nmethod* nm) override {}

// ---------- Pinning hooks
//
public:
  // Shenandoah supports per-object (per-region) pinning
  void pin_object(JavaThread* thread, oop obj) override;
  void unpin_object(JavaThread* thread, oop obj) override;

  void sync_pinned_region_status();
  void assert_pinned_region_status() NOT_DEBUG_RETURN;

// ---------- Concurrent Stack Processing support
//
public:
  bool uses_stack_watermark_barrier() const override { return true; }

// ---------- Allocation support
//
private:
  HeapWord* allocate_memory_under_lock(ShenandoahAllocRequest& request, bool& in_new_region, bool is_promotion);

  inline HeapWord* allocate_from_gclab(Thread* thread, size_t size);
  HeapWord* allocate_from_gclab_slow(Thread* thread, size_t size);
  HeapWord* allocate_new_gclab(size_t min_size, size_t word_size, size_t* actual_size);

public:
  HeapWord* allocate_memory(ShenandoahAllocRequest& request, bool is_promotion);
  HeapWord* mem_allocate(size_t size, bool* what) override;
  MetaWord* satisfy_failed_metadata_allocation(ClassLoaderData* loader_data,
                                               size_t size,
                                               Metaspace::MetadataType mdtype) override;

  void notify_mutator_alloc_words(size_t words, size_t waste);

  HeapWord* allocate_new_tlab(size_t min_size, size_t requested_size, size_t* actual_size) override;
  size_t tlab_capacity(Thread *thr) const override;
  size_t unsafe_max_tlab_alloc(Thread *thread) const override;
  size_t max_tlab_size() const override;
  size_t tlab_used(Thread* ignored) const override;

  void ensure_parsability(bool retire_labs) override;

  void labs_make_parsable();
  void tlabs_retire(bool resize);
  void gclabs_retire(bool resize);

<<<<<<< HEAD
=======
  inline void set_old_region_surplus(size_t surplus) { _old_regions_surplus = surplus; };
  inline void set_old_region_deficit(size_t deficit) { _old_regions_deficit = deficit; };

  inline size_t get_old_region_surplus() { return _old_regions_surplus; };
  inline size_t get_old_region_deficit() { return _old_regions_deficit; };

>>>>>>> 2618aa69
// ---------- Marking support
//
private:
  ShenandoahMarkingContext* _marking_context;
  MemRegion  _bitmap_region;
  MemRegion  _aux_bitmap_region;
  MarkBitMap _verification_bit_map;
  MarkBitMap _aux_bit_map;

  size_t _bitmap_size;
  size_t _bitmap_regions_per_slice;
  size_t _bitmap_bytes_per_slice;

  size_t _pretouch_heap_page_size;
  size_t _pretouch_bitmap_page_size;

  bool _bitmap_region_special;
  bool _aux_bitmap_region_special;

  ShenandoahLiveData** _liveness_cache;

public:
  inline ShenandoahMarkingContext* complete_marking_context() const;
  inline ShenandoahMarkingContext* marking_context() const;

  template<class T>
  inline void marked_object_iterate(ShenandoahHeapRegion* region, T* cl);

  template<class T>
  inline void marked_object_iterate(ShenandoahHeapRegion* region, T* cl, HeapWord* limit);

  template<class T>
  inline void marked_object_oop_iterate(ShenandoahHeapRegion* region, T* cl, HeapWord* limit);

  // SATB barriers hooks
  inline bool requires_marking(const void* entry) const;

  // Support for bitmap uncommits
  bool commit_bitmap_slice(ShenandoahHeapRegion *r);
  bool uncommit_bitmap_slice(ShenandoahHeapRegion *r);
  bool is_bitmap_slice_committed(ShenandoahHeapRegion* r, bool skip_self = false);

  // Liveness caching support
  ShenandoahLiveData* get_liveness_cache(uint worker_id);
  void flush_liveness_cache(uint worker_id);

  size_t pretouch_heap_page_size() { return _pretouch_heap_page_size; }

// ---------- Evacuation support
//
private:
  ShenandoahCollectionSet* _collection_set;
  ShenandoahEvacOOMHandler _oom_evac_handler;

  inline oop try_evacuate_object(oop src, Thread* thread, ShenandoahHeapRegion* from_region, ShenandoahAffiliation target_gen);

public:
  static address in_cset_fast_test_addr();

  ShenandoahCollectionSet* collection_set() const { return _collection_set; }

  // Checks if object is in the collection set.
  inline bool in_collection_set(oop obj) const;

  // Checks if location is in the collection set. Can be interior pointer, not the oop itself.
  inline bool in_collection_set_loc(void* loc) const;

  // Evacuates or promotes object src. Returns the evacuated object, either evacuated
  // by this thread, or by some other thread.
  inline oop evacuate_object(oop src, Thread* thread);

  // Call before/after evacuation.
  inline void enter_evacuation(Thread* t);
  inline void leave_evacuation(Thread* t);

<<<<<<< HEAD
=======
  inline bool clear_old_evacuation_failure();

// ---------- Generational support
//
private:
  RememberedScanner* _card_scan;

public:
  inline RememberedScanner* card_scan() { return _card_scan; }
  void clear_cards_for(ShenandoahHeapRegion* region);
  void mark_card_as_dirty(void* location);
  void retire_plab(PLAB* plab);
  void retire_plab(PLAB* plab, Thread* thread);
  void cancel_old_gc();

  void adjust_generation_sizes_for_next_cycle(size_t old_xfer_limit, size_t young_cset_regions, size_t old_cset_regions);

>>>>>>> 2618aa69
// ---------- Helper functions
//
public:
  template <class T>
  inline void conc_update_with_forwarded(T* p);

  template <class T>
  inline void update_with_forwarded(T* p);

  static inline void atomic_update_oop(oop update,       oop* addr,       oop compare);
  static inline void atomic_update_oop(oop update, narrowOop* addr,       oop compare);
  static inline void atomic_update_oop(oop update, narrowOop* addr, narrowOop compare);

  static inline bool atomic_update_oop_check(oop update,       oop* addr,       oop compare);
  static inline bool atomic_update_oop_check(oop update, narrowOop* addr,       oop compare);
  static inline bool atomic_update_oop_check(oop update, narrowOop* addr, narrowOop compare);

  static inline void atomic_clear_oop(      oop* addr,       oop compare);
  static inline void atomic_clear_oop(narrowOop* addr,       oop compare);
  static inline void atomic_clear_oop(narrowOop* addr, narrowOop compare);

  size_t trash_humongous_region_at(ShenandoahHeapRegion *r);

  static inline void increase_object_age(oop obj, uint additional_age);

  // Return the object's age, or a sentinel value when the age can't
  // necessarily be determined because of concurrent locking by the
  // mutator
  static inline uint get_object_age(oop obj);

  void transfer_old_pointers_from_satb();

  void log_heap_status(const char *msg) const;

private:
  void trash_cset_regions();

// ---------- Testing helpers functions
//
private:
  ShenandoahSharedFlag _inject_alloc_failure;

  void try_inject_alloc_failure();
  bool should_inject_alloc_failure();
};

#endif // SHARE_GC_SHENANDOAH_SHENANDOAHHEAP_HPP<|MERGE_RESOLUTION|>--- conflicted
+++ resolved
@@ -218,13 +218,11 @@
 private:
   size_t _initial_size;
   size_t _minimum_size;
-<<<<<<< HEAD
-=======
-  size_t _promotion_potential;
-  size_t _pad_for_promote_in_place;    // bytes of filler
-  size_t _promotable_humongous_regions;
-  size_t _regular_regions_promoted_in_place;
->>>>>>> 2618aa69
+  // Should go to ShenandoahGenerationalHeap
+  // size_t _promotion_potential;
+  // size_t _pad_for_promote_in_place;    // bytes of filler
+  // size_t _promotable_humongous_regions;
+  // size_t _regular_regions_promoted_in_place;
 
   volatile size_t _soft_max_size;
   shenandoah_padding(0);
@@ -352,6 +350,9 @@
   ShenandoahSharedFlag   _concurrent_strong_root_in_progress;
 
   size_t _gc_no_progress_count;
+
+#if 0
+// Check below this line for Generational Heao stuff?
 
   // TODO: Revisit the following comment.  It may not accurately represent the true behavior when evacuations fail due to
   // difficulty finding memory to hold evacuated objects.
@@ -399,11 +400,9 @@
   void set_has_forwarded_objects(bool cond);
   void set_concurrent_strong_root_in_progress(bool cond);
   void set_concurrent_weak_root_in_progress(bool cond);
-<<<<<<< HEAD
-=======
-
-  void set_aging_cycle(bool cond);
->>>>>>> 2618aa69
+
+  // Should move to ShenandoahGenerationalHeap
+  // void set_aging_cycle(bool cond);
 
   inline bool is_stable() const;
   inline bool is_idle() const;
@@ -421,11 +420,6 @@
   inline bool is_stw_gc_in_progress() const;
   inline bool is_concurrent_strong_root_in_progress() const;
   inline bool is_concurrent_weak_root_in_progress() const;
-<<<<<<< HEAD
-  inline bool upgraded_to_full() { return _upgraded_to_full; }
-  inline void start_conc_gc() { _upgraded_to_full = false; }
-  inline void record_upgrade_to_full() { _upgraded_to_full = true; }
-=======
   bool is_prepare_for_old_mark_in_progress() const;
   inline bool is_aging_cycle() const;
 
@@ -463,7 +457,8 @@
 
   // Return the age census object for young gen (in generational mode)
   inline ShenandoahAgeCensus* age_census() const;
->>>>>>> 2618aa69
+#endif
+// A lot of stuff above this line to be cleaned up and sent to generational heap
 
 private:
   void manage_satb_barrier(bool active);
@@ -709,15 +704,13 @@
   void tlabs_retire(bool resize);
   void gclabs_retire(bool resize);
 
-<<<<<<< HEAD
-=======
-  inline void set_old_region_surplus(size_t surplus) { _old_regions_surplus = surplus; };
-  inline void set_old_region_deficit(size_t deficit) { _old_regions_deficit = deficit; };
-
-  inline size_t get_old_region_surplus() { return _old_regions_surplus; };
-  inline size_t get_old_region_deficit() { return _old_regions_deficit; };
-
->>>>>>> 2618aa69
+  // Should move to generational heap
+  // inline void set_old_region_surplus(size_t surplus) { _old_regions_surplus = surplus; };
+  // inline void set_old_region_deficit(size_t deficit) { _old_regions_deficit = deficit; };
+  //
+  // inline size_t get_old_region_surplus() { return _old_regions_surplus; };
+  // inline size_t get_old_region_deficit() { return _old_regions_deficit; };
+
 // ---------- Marking support
 //
 private:
@@ -793,26 +786,24 @@
   inline void enter_evacuation(Thread* t);
   inline void leave_evacuation(Thread* t);
 
-<<<<<<< HEAD
-=======
-  inline bool clear_old_evacuation_failure();
+  // Move to generational heap
+  // inline bool clear_old_evacuation_failure();
 
 // ---------- Generational support
 //
-private:
-  RememberedScanner* _card_scan;
-
-public:
-  inline RememberedScanner* card_scan() { return _card_scan; }
-  void clear_cards_for(ShenandoahHeapRegion* region);
-  void mark_card_as_dirty(void* location);
-  void retire_plab(PLAB* plab);
-  void retire_plab(PLAB* plab, Thread* thread);
-  void cancel_old_gc();
-
-  void adjust_generation_sizes_for_next_cycle(size_t old_xfer_limit, size_t young_cset_regions, size_t old_cset_regions);
-
->>>>>>> 2618aa69
+// private:
+//   RememberedScanner* _card_scan;
+// 
+// public:
+//   inline RememberedScanner* card_scan() { return _card_scan; }
+//   void clear_cards_for(ShenandoahHeapRegion* region);
+//   void mark_card_as_dirty(void* location);
+//   void retire_plab(PLAB* plab);
+//   void retire_plab(PLAB* plab, Thread* thread);
+//   void cancel_old_gc();
+
+//   void adjust_generation_sizes_for_next_cycle(size_t old_xfer_limit, size_t young_cset_regions, size_t old_cset_regions);
+
 // ---------- Helper functions
 //
 public:
