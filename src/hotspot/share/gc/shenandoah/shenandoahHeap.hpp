/*
 * Copyright (c) 2023, Oracle and/or its affiliates. All rights reserved.
 * Copyright (c) 2013, 2021, Red Hat, Inc. All rights reserved.
 * Copyright Amazon.com Inc. or its affiliates. All Rights Reserved.
 * DO NOT ALTER OR REMOVE COPYRIGHT NOTICES OR THIS FILE HEADER.
 *
 * This code is free software; you can redistribute it and/or modify it
 * under the terms of the GNU General Public License version 2 only, as
 * published by the Free Software Foundation.
 *
 * This code is distributed in the hope that it will be useful, but WITHOUT
 * ANY WARRANTY; without even the implied warranty of MERCHANTABILITY or
 * FITNESS FOR A PARTICULAR PURPOSE.  See the GNU General Public License
 * version 2 for more details (a copy is included in the LICENSE file that
 * accompanied this code).
 *
 * You should have received a copy of the GNU General Public License version
 * 2 along with this work; if not, write to the Free Software Foundation,
 * Inc., 51 Franklin St, Fifth Floor, Boston, MA 02110-1301 USA.
 *
 * Please contact Oracle, 500 Oracle Parkway, Redwood Shores, CA 94065 USA
 * or visit www.oracle.com if you need additional information or have any
 * questions.
 *
 */

#ifndef SHARE_GC_SHENANDOAH_SHENANDOAHHEAP_HPP
#define SHARE_GC_SHENANDOAH_SHENANDOAHHEAP_HPP

#include "gc/shared/ageTable.hpp"
#include "gc/shared/markBitMap.hpp"
#include "gc/shared/softRefPolicy.hpp"
#include "gc/shared/collectedHeap.hpp"
#include "gc/shenandoah/shenandoahAgeCensus.hpp"
#include "gc/shenandoah/heuristics/shenandoahSpaceInfo.hpp"
#include "gc/shenandoah/shenandoahAsserts.hpp"
#include "gc/shenandoah/shenandoahAllocRequest.hpp"
#include "gc/shenandoah/shenandoahAsserts.hpp"
#include "gc/shenandoah/shenandoahLock.hpp"
#include "gc/shenandoah/shenandoahEvacOOMHandler.hpp"
#include "gc/shenandoah/shenandoahEvacTracker.hpp"
#include "gc/shenandoah/shenandoahGenerationType.hpp"
#include "gc/shenandoah/shenandoahMmuTracker.hpp"
#include "gc/shenandoah/shenandoahPadding.hpp"
#include "gc/shenandoah/shenandoahScanRemembered.hpp"
#include "gc/shenandoah/shenandoahSharedVariables.hpp"
#include "gc/shenandoah/shenandoahUnload.hpp"
#include "memory/metaspace.hpp"
#include "services/memoryManager.hpp"
#include "utilities/globalDefinitions.hpp"
#include "utilities/stack.hpp"

class ConcurrentGCTimer;
class ObjectIterateScanRootClosure;
class PLAB;
class ShenandoahCollectorPolicy;
class ShenandoahControlThread;
class ShenandoahRegulatorThread;
class ShenandoahGCSession;
class ShenandoahGCStateResetter;
class ShenandoahGeneration;
class ShenandoahYoungGeneration;
class ShenandoahOldGeneration;
class ShenandoahHeuristics;
class ShenandoahOldHeuristics;
class ShenandoahYoungHeuristics;
class ShenandoahMarkingContext;
class ShenandoahPhaseTimings;
class ShenandoahHeap;
class ShenandoahHeapRegion;
class ShenandoahHeapRegionClosure;
class ShenandoahCollectionSet;
class ShenandoahFreeSet;
class ShenandoahConcurrentMark;
class ShenandoahFullGC;
class ShenandoahMonitoringSupport;
class ShenandoahMode;
class ShenandoahPacer;
class ShenandoahReferenceProcessor;
class ShenandoahVerifier;
class ShenandoahWorkerThreads;
class VMStructs;

// Used for buffering per-region liveness data.
// Needed since ShenandoahHeapRegion uses atomics to update liveness.
// The ShenandoahHeap array has max-workers elements, each of which is an array of
// uint16_t * max_regions. The choice of uint16_t is not accidental:
// there is a tradeoff between static/dynamic footprint that translates
// into cache pressure (which is already high during marking), and
// too many atomic updates. uint32_t is too large, uint8_t is too small.
typedef uint16_t ShenandoahLiveData;
#define SHENANDOAH_LIVEDATA_MAX ((ShenandoahLiveData)-1)

class ShenandoahRegionIterator : public StackObj {
private:
  ShenandoahHeap* _heap;

  shenandoah_padding(0);
  volatile size_t _index;
  shenandoah_padding(1);

  // No implicit copying: iterators should be passed by reference to capture the state
  NONCOPYABLE(ShenandoahRegionIterator);

public:
  ShenandoahRegionIterator();
  ShenandoahRegionIterator(ShenandoahHeap* heap);

  // Reset iterator to default state
  void reset();

  // Returns next region, or null if there are no more regions.
  // This is multi-thread-safe.
  inline ShenandoahHeapRegion* next();

  // This is *not* MT safe. However, in the absence of multithreaded access, it
  // can be used to determine if there is more work to do.
  bool has_next() const;
};

class ShenandoahHeapRegionClosure : public StackObj {
public:
  virtual void heap_region_do(ShenandoahHeapRegion* r) = 0;
  virtual bool is_thread_safe() { return false; }
};

template<ShenandoahGenerationType GENERATION>
class ShenandoahGenerationRegionClosure : public ShenandoahHeapRegionClosure {
 public:
  explicit ShenandoahGenerationRegionClosure(ShenandoahHeapRegionClosure* cl) : _cl(cl) {}
  void heap_region_do(ShenandoahHeapRegion* r);
  virtual bool is_thread_safe() { return _cl->is_thread_safe(); }
 private:
  ShenandoahHeapRegionClosure* _cl;
};

typedef ShenandoahLock    ShenandoahHeapLock;
typedef ShenandoahLocker  ShenandoahHeapLocker;
typedef Stack<oop, mtGC>  ShenandoahScanObjectStack;

// Shenandoah GC is low-pause concurrent GC that uses Brooks forwarding pointers
// to encode forwarding data. See BrooksPointer for details on forwarding data encoding.
// See ShenandoahControlThread for GC cycle structure.
//
class ShenandoahHeap : public CollectedHeap {
  friend class ShenandoahAsserts;
  friend class VMStructs;
  friend class ShenandoahGCSession;
  friend class ShenandoahGCStateResetter;
  friend class ShenandoahParallelObjectIterator;
  friend class ShenandoahSafepoint;
  // Supported GC
  friend class ShenandoahConcurrentGC;
  friend class ShenandoahOldGC;
  friend class ShenandoahDegenGC;
  friend class ShenandoahFullGC;
  friend class ShenandoahUnload;

// ---------- Locks that guard important data structures in Heap
//
private:
  ShenandoahHeapLock _lock;
  ShenandoahGeneration* _gc_generation;

  // true iff we are concurrently coalescing and filling old-gen HeapRegions
  bool _prepare_for_old_mark;

public:
  ShenandoahHeapLock* lock() {
    return &_lock;
  }

  ShenandoahGeneration* active_generation() const {
    // last or latest generation might be a better name here.
    return _gc_generation;
  }

  void set_gc_generation(ShenandoahGeneration* generation) {
    _gc_generation = generation;
  }

<<<<<<< HEAD
=======
  ShenandoahHeuristics* heuristics();
  ShenandoahOldHeuristics* old_heuristics();
  ShenandoahYoungHeuristics* young_heuristics();

>>>>>>> 69aa9719
  bool doing_mixed_evacuations();
  bool is_old_bitmap_stable() const;
  bool is_gc_generation_young() const;

// ---------- Initialization, termination, identification, printing routines
//
public:
  static ShenandoahHeap* heap();

  const char* name()          const override { return "Shenandoah"; }
  ShenandoahHeap::Name kind() const override { return CollectedHeap::Shenandoah; }

  ShenandoahHeap(ShenandoahCollectorPolicy* policy);
  jint initialize() override;
  void post_initialize() override;
  void initialize_heuristics_generations();
  virtual void print_init_logger() const;
  void initialize_serviceability() override;

  void print_on(outputStream* st)              const override;
  void print_extended_on(outputStream *st)     const override;
  void print_tracing_info()                    const override;
  void print_heap_regions_on(outputStream* st) const;

  void stop() override;

  void prepare_for_verify() override;
  void verify(VerifyOption vo) override;

  bool verify_generation_usage(bool verify_old, size_t old_regions, size_t old_bytes, size_t old_waste,
                               bool verify_young, size_t young_regions, size_t young_bytes, size_t young_waste);

// WhiteBox testing support.
  bool supports_concurrent_gc_breakpoints() const override {
    return true;
  }

// ---------- Heap counters and metrics
//
private:
           size_t _initial_size;
           size_t _minimum_size;
           size_t _promotion_potential;
           size_t _promotion_in_place_potential;
           size_t _pad_for_promote_in_place;    // bytes of filler
           size_t _promotable_humongous_regions;
           size_t _promotable_humongous_usage;
           size_t _regular_regions_promoted_in_place;
           size_t _regular_usage_promoted_in_place;

  volatile size_t _soft_max_size;
  shenandoah_padding(0);
  volatile size_t _committed;
  shenandoah_padding(1);

  void increase_used(const ShenandoahAllocRequest& req);

public:
  void increase_used(ShenandoahGeneration* generation, size_t bytes);
  void decrease_used(ShenandoahGeneration* generation, size_t bytes);
  void increase_humongous_waste(ShenandoahGeneration* generation, size_t bytes);
  void decrease_humongous_waste(ShenandoahGeneration* generation, size_t bytes);

  void increase_committed(size_t bytes);
  void decrease_committed(size_t bytes);

  void reset_bytes_allocated_since_gc_start();

  size_t min_capacity()      const;
  size_t max_capacity()      const override;
  size_t soft_max_capacity() const;
  size_t initial_capacity()  const;
  size_t capacity()          const override;
  size_t used()              const override;
  size_t committed()         const;

  void set_soft_max_capacity(size_t v);

// ---------- Workers handling
//
private:
  uint _max_workers;
  ShenandoahWorkerThreads* _workers;
  ShenandoahWorkerThreads* _safepoint_workers;

public:
  uint max_workers();
  void assert_gc_workers(uint nworker) NOT_DEBUG_RETURN;

  WorkerThreads* workers() const;
  WorkerThreads* safepoint_workers() override;

  void gc_threads_do(ThreadClosure* tcl) const override;

// ---------- Heap regions handling machinery
//
private:
  MemRegion _heap_region;
  bool      _heap_region_special;
  size_t    _num_regions;
  ShenandoahHeapRegion** _regions;
  ShenandoahRegionIterator _update_refs_iterator;

protected:
  uint8_t* _affiliations;       // Holds array of enum ShenandoahAffiliation, including FREE status in non-generational mode

public:

  inline HeapWord* base() const { return _heap_region.start(); }

  inline size_t num_regions() const { return _num_regions; }
  inline bool is_heap_region_special() { return _heap_region_special; }

  inline ShenandoahHeapRegion* heap_region_containing(const void* addr) const;
  inline size_t heap_region_index_containing(const void* addr) const;

  inline ShenandoahHeapRegion* get_region(size_t region_idx) const;

  void heap_region_iterate(ShenandoahHeapRegionClosure* blk) const;
  void parallel_heap_region_iterate(ShenandoahHeapRegionClosure* blk) const;

  inline ShenandoahMmuTracker* mmu_tracker() { return &_mmu_tracker; };

// ---------- GC state machinery
//
// GC state describes the important parts of collector state, that may be
// used to make barrier selection decisions in the native and generated code.
// Multiple bits can be set at once.
//
// Important invariant: when GC state is zero, the heap is stable, and no barriers
// are required.
//
public:
  enum GCStateBitPos {
    // Heap has forwarded objects: needs LRB barriers.
    HAS_FORWARDED_BITPOS   = 0,

    // Heap is under marking: needs SATB barriers.
    // For generational mode, it means either young or old marking, or both.
    MARKING_BITPOS    = 1,

    // Heap is under evacuation: needs LRB barriers. (Set together with HAS_FORWARDED)
    EVACUATION_BITPOS = 2,

    // Heap is under updating: needs no additional barriers.
    UPDATEREFS_BITPOS = 3,

    // Heap is under weak-reference/roots processing: needs weak-LRB barriers.
    WEAK_ROOTS_BITPOS  = 4,

    // Young regions are under marking, need SATB barriers.
    YOUNG_MARKING_BITPOS = 5,

    // Old regions are under marking, need SATB barriers.
    OLD_MARKING_BITPOS = 6
  };

  enum GCState {
    STABLE        = 0,
    HAS_FORWARDED = 1 << HAS_FORWARDED_BITPOS,
    MARKING       = 1 << MARKING_BITPOS,
    EVACUATION    = 1 << EVACUATION_BITPOS,
    UPDATEREFS    = 1 << UPDATEREFS_BITPOS,
    WEAK_ROOTS    = 1 << WEAK_ROOTS_BITPOS,
    YOUNG_MARKING = 1 << YOUNG_MARKING_BITPOS,
    OLD_MARKING   = 1 << OLD_MARKING_BITPOS
  };

private:
  ShenandoahSharedBitmap _gc_state;
  ShenandoahSharedFlag   _degenerated_gc_in_progress;
  ShenandoahSharedFlag   _full_gc_in_progress;
  ShenandoahSharedFlag   _full_gc_move_in_progress;
  ShenandoahSharedFlag   _progress_last_gc;
  ShenandoahSharedFlag   _concurrent_strong_root_in_progress;

  // TODO: Revisit the following comment.  It may not accurately represent the true behavior when evacuations fail due to
  // difficulty finding memory to hold evacuated objects.
  //
  // Note that the typical total expenditure on evacuation is less than the associated evacuation reserve because we generally
  // reserve ShenandoahEvacWaste (> 1.0) times the anticipated evacuation need.  In the case that there is an excessive amount
  // of waste, it may be that one thread fails to grab a new GCLAB, this does not necessarily doom the associated evacuation
  // effort.  If this happens, the requesting thread blocks until some other thread manages to evacuate the offending object.
  // Only after "all" threads fail to evacuate an object do we consider the evacuation effort to have failed.

  // How many full-gc cycles have been completed?
  volatile size_t _completed_fullgc_cycles;

  size_t _promoted_reserve;            // Bytes reserved within old-gen to hold the results of promotion
  volatile size_t _promoted_expended;  // Bytes of old-gen memory expended on promotions

  // Allocation of old GCLABs (aka PLABs) assures that _old_evac_expended + request-size < _old_evac_reserved.  If the allocation
  //  is authorized, increment _old_evac_expended by request size.  This allocation ignores old_gen->available().

  size_t _old_evac_reserve;            // Bytes reserved within old-gen to hold evacuated objects from old-gen collection set
  volatile size_t _old_evac_expended;  // Bytes of old-gen memory expended on old-gen evacuations

  size_t _young_evac_reserve;          // Bytes reserved within young-gen to hold evacuated objects from young-gen collection set

  size_t _captured_old_usage;          // What was old usage (bytes) when last captured?

  size_t _previous_promotion;          // Bytes promoted during previous evacuation

  bool _upgraded_to_full;

  ShenandoahAgeCensus* _age_census;    // Age census used for adapting tenuring threshold in generational mode

  // At the end of final mark, but before we begin evacuating, heuristics calculate how much memory is required to
  // hold the results of evacuating to young-gen and to old-gen.  These quantitites, stored in _promoted_reserve,
  // _old_evac_reserve, and _young_evac_reserve, are consulted prior to rebuilding the free set (ShenandoahFreeSet)
  // in preparation for evacuation.  When the free set is rebuilt, we make sure to reserve sufficient memory in the
  // collector and old_collector sets to hold if _has_evacuation_reserve_quantities is true.  The other time we
  // rebuild the freeset is at the end of GC, as we prepare to idle GC until the next trigger.  In this case,
  // _has_evacuation_reserve_quantities is false because we don't yet know how much memory will need to be evacuated
  // in the next GC cycle.  When _has_evacuation_reserve_quantities is false, the free set rebuild operation reserves
  // for the collector and old_collector sets based on alternative mechanisms, such as ShenandoahEvacReserve,
  // ShenandoahOldEvacReserve, and ShenandoahOldCompactionReserve.  In a future planned enhancement, the reserve
  // for old_collector set when not _has_evacuation_reserve_quantities is based in part on anticipated promotion as
  // determined by analysis of live data found during the previous GC pass which is one less than the current tenure age.
  bool _has_evacuation_reserve_quantities;

  void set_gc_state_all_threads(char state);
  void set_gc_state_mask(uint mask, bool value);

public:
  char gc_state() const;
  static address gc_state_addr();

  void set_evacuation_reserve_quantities(bool is_valid);
  void set_concurrent_young_mark_in_progress(bool in_progress);
  void set_concurrent_old_mark_in_progress(bool in_progress);
  void set_evacuation_in_progress(bool in_progress);
  void set_update_refs_in_progress(bool in_progress);
  void set_degenerated_gc_in_progress(bool in_progress);
  void set_full_gc_in_progress(bool in_progress);
  void set_full_gc_move_in_progress(bool in_progress);
  void set_has_forwarded_objects(bool cond);
  void set_concurrent_strong_root_in_progress(bool cond);
  void set_concurrent_weak_root_in_progress(bool cond);
  void set_prepare_for_old_mark_in_progress(bool cond);
  void set_aging_cycle(bool cond);

  inline bool is_stable() const;
  inline bool is_idle() const;
  inline bool has_evacuation_reserve_quantities() const;
  inline bool is_concurrent_mark_in_progress() const;
  inline bool is_concurrent_young_mark_in_progress() const;
  inline bool is_concurrent_old_mark_in_progress() const;
  inline bool is_update_refs_in_progress() const;
  inline bool is_evacuation_in_progress() const;
  inline bool is_degenerated_gc_in_progress() const;
  inline bool is_full_gc_in_progress() const;
  inline bool is_full_gc_move_in_progress() const;
  inline bool has_forwarded_objects() const;
  inline bool is_gc_in_progress_mask(uint mask) const;
  inline bool is_stw_gc_in_progress() const;
  inline bool is_concurrent_strong_root_in_progress() const;
  inline bool is_concurrent_weak_root_in_progress() const;
  inline bool is_prepare_for_old_mark_in_progress() const;
  inline bool is_aging_cycle() const;
  inline bool upgraded_to_full() { return _upgraded_to_full; }
  inline void start_conc_gc() { _upgraded_to_full = false; }
  inline void record_upgrade_to_full() { _upgraded_to_full = true; }

  inline size_t capture_old_usage(size_t usage);
  inline void set_previous_promotion(size_t promoted_bytes);
  inline size_t get_previous_promotion() const;

  inline void clear_promotion_potential() { _promotion_potential = 0; };
  inline void set_promotion_potential(size_t val) { _promotion_potential = val; };
  inline size_t get_promotion_potential() { return _promotion_potential; };

  inline void clear_promotion_in_place_potential() { _promotion_in_place_potential = 0; };
  inline void set_promotion_in_place_potential(size_t val) { _promotion_in_place_potential = val; };
  inline size_t get_promotion_in_place_potential() { return _promotion_in_place_potential; };

  inline void set_pad_for_promote_in_place(size_t pad) { _pad_for_promote_in_place = pad; }
  inline size_t get_pad_for_promote_in_place() { return _pad_for_promote_in_place; }

  inline void reserve_promotable_humongous_regions(size_t region_count) { _promotable_humongous_regions = region_count; }
  inline void reserve_promotable_humongous_usage(size_t bytes) { _promotable_humongous_usage = bytes; }
  inline void reserve_promotable_regular_regions(size_t region_count) { _regular_regions_promoted_in_place = region_count; }
  inline void reserve_promotable_regular_usage(size_t used_bytes) { _regular_usage_promoted_in_place = used_bytes; }

  inline size_t get_promotable_humongous_regions() { return _promotable_humongous_regions; }
  inline size_t get_promotable_humongous_usage() { return _promotable_humongous_usage; }
  inline size_t get_regular_regions_promoted_in_place() { return _regular_regions_promoted_in_place; }
  inline size_t get_regular_usage_promoted_in_place() { return _regular_usage_promoted_in_place; }

  // Returns previous value
  inline size_t set_promoted_reserve(size_t new_val);
  inline size_t get_promoted_reserve() const;
  inline void augment_promo_reserve(size_t increment);

  inline void reset_promoted_expended();
  inline size_t expend_promoted(size_t increment);
  inline size_t unexpend_promoted(size_t decrement);
  inline size_t get_promoted_expended();

  // Returns previous value
  inline size_t set_old_evac_reserve(size_t new_val);
  inline size_t get_old_evac_reserve() const;
  inline void augment_old_evac_reserve(size_t increment);

  inline void reset_old_evac_expended();
  inline size_t expend_old_evac(size_t increment);
  inline size_t get_old_evac_expended();

  // Returns previous value
  inline size_t set_young_evac_reserve(size_t new_val);
  inline size_t get_young_evac_reserve() const;

  // Return the age census object for young gen (in generational mode)
  inline ShenandoahAgeCensus* age_census() const;

private:
  void manage_satb_barrier(bool active);

  enum CancelState {
    // Normal state. GC has not been cancelled and is open for cancellation.
    // Worker threads can suspend for safepoint.
    CANCELLABLE,

    // GC has been cancelled. Worker threads can not suspend for
    // safepoint but must finish their work as soon as possible.
    CANCELLED
  };

  double _cancel_requested_time;
  ShenandoahSharedEnumFlag<CancelState> _cancelled_gc;

  // Returns true if cancel request was successfully communicated.
  // Returns false if some other thread already communicated cancel
  // request.  A true return value does not mean GC has been
  // cancelled, only that the process of cancelling GC has begun.
  bool try_cancel_gc();

public:
  inline bool cancelled_gc() const;
  inline bool check_cancelled_gc_and_yield(bool sts_active = true);

  inline void clear_cancelled_gc(bool clear_oom_handler = true);

  void cancel_concurrent_mark();
  void cancel_gc(GCCause::Cause cause);

public:
  // Elastic heap support
  void entry_uncommit(double shrink_before, size_t shrink_until);
  void op_uncommit(double shrink_before, size_t shrink_until);

private:
  // GC support
  virtual void prepare_regions_and_collection_set(bool concurrent, ShenandoahGeneration* generation);

  // Evacuation
  void evacuate_collection_set(bool concurrent);
  // Concurrent root processing
  void prepare_concurrent_roots();
  void finish_concurrent_roots();
  // Concurrent class unloading support
  void do_class_unloading();
  // Reference updating
  void prepare_update_heap_references(bool concurrent);
  void update_heap_references(bool concurrent);
  // Final update region states
  void update_heap_region_states(bool concurrent);

  void rendezvous_threads();
  void recycle_trash();
public:
  void rebuild_free_set(bool concurrent);
  void notify_gc_progress()    { _progress_last_gc.set();   }
  void notify_gc_no_progress() { _progress_last_gc.unset(); }

//
// Mark support
private:
  ShenandoahGeneration*      _global_generation;

  ShenandoahControlThread*   _control_thread;
  ShenandoahRegulatorThread* _regulator_thread;
  ShenandoahCollectorPolicy* _shenandoah_policy;
  ShenandoahMode*            _gc_mode;
  ShenandoahFreeSet*         _free_set;
  ShenandoahPacer*           _pacer;
  ShenandoahVerifier*        _verifier;

  ShenandoahPhaseTimings*       _phase_timings;
  ShenandoahEvacuationTracker*  _evac_tracker;
  ShenandoahMmuTracker          _mmu_tracker;
  ShenandoahGenerationSizer     _generation_sizer;

  ShenandoahRegulatorThread* regulator_thread()        { return _regulator_thread;  }

public:
  ShenandoahControlThread*   control_thread()          { return _control_thread;    }
  ShenandoahGeneration*      global_generation() const { return _global_generation; }
  ShenandoahGeneration*      generation_for(ShenandoahAffiliation affiliation) const;
  const ShenandoahGenerationSizer* generation_sizer()  const { return &_generation_sizer;  }

  size_t max_size_for(ShenandoahGeneration* generation) const;
  size_t min_size_for(ShenandoahGeneration* generation) const;

  ShenandoahCollectorPolicy* shenandoah_policy() const { return _shenandoah_policy; }
  ShenandoahMode*            mode()              const { return _gc_mode;           }
  ShenandoahFreeSet*         free_set()          const { return _free_set;          }
  ShenandoahPacer*           pacer()             const { return _pacer;             }

  ShenandoahPhaseTimings*      phase_timings()   const { return _phase_timings;     }
  ShenandoahEvacuationTracker* evac_tracker()    const { return  _evac_tracker;     }

  void on_cycle_start(GCCause::Cause cause, ShenandoahGeneration* generation);
  void on_cycle_end(ShenandoahGeneration* generation);

  ShenandoahVerifier*        verifier();

// ---------- VM subsystem bindings
//
private:
  ShenandoahMonitoringSupport* _monitoring_support;
  MemoryPool*                  _memory_pool;
  MemoryPool*                  _young_gen_memory_pool;
  MemoryPool*                  _old_gen_memory_pool;

  GCMemoryManager              _stw_memory_manager;
  GCMemoryManager              _cycle_memory_manager;
  ConcurrentGCTimer*           _gc_timer;
  SoftRefPolicy                _soft_ref_policy;

  // For exporting to SA
  int                          _log_min_obj_alignment_in_bytes;
public:
  ShenandoahMonitoringSupport* monitoring_support() const    { return _monitoring_support;    }
  GCMemoryManager* cycle_memory_manager()                    { return &_cycle_memory_manager; }
  GCMemoryManager* stw_memory_manager()                      { return &_stw_memory_manager;   }
  SoftRefPolicy* soft_ref_policy()                  override { return &_soft_ref_policy;      }

  GrowableArray<GCMemoryManager*> memory_managers() override;
  GrowableArray<MemoryPool*> memory_pools() override;
  MemoryUsage memory_usage() override;
  GCTracer* tracer();
  ConcurrentGCTimer* gc_timer() const;

// ---------- Class Unloading
//
private:
  ShenandoahSharedFlag  _is_aging_cycle;
  ShenandoahSharedFlag _unload_classes;
  ShenandoahUnload     _unloader;

public:
  void set_unload_classes(bool uc);
  bool unload_classes() const;

  // Perform STW class unloading and weak root cleaning
  void parallel_cleaning(bool full_gc);

private:
  void stw_unload_classes(bool full_gc);
  void stw_process_weak_roots(bool full_gc);
  void stw_weak_refs(bool full_gc);

  inline void assert_lock_for_affiliation(ShenandoahAffiliation orig_affiliation,
                                          ShenandoahAffiliation new_affiliation);

  // Heap iteration support
  void scan_roots_for_iteration(ShenandoahScanObjectStack* oop_stack, ObjectIterateScanRootClosure* oops);
  bool prepare_aux_bitmap_for_iteration();
  void reclaim_aux_bitmap_for_iteration();

// ---------- Generic interface hooks
// Minor things that super-interface expects us to implement to play nice with
// the rest of runtime. Some of the things here are not required to be implemented,
// and can be stubbed out.
//
public:
  bool is_maximal_no_gc() const override shenandoah_not_implemented_return(false);

  inline bool is_in(const void* p) const override;
  inline bool is_in_active_generation(const void* p) const { return true; }

  inline ShenandoahAffiliation region_affiliation(const ShenandoahHeapRegion* r);
  inline void set_affiliation(ShenandoahHeapRegion* r, ShenandoahAffiliation new_affiliation);

  inline ShenandoahAffiliation region_affiliation(size_t index);
  inline void set_affiliation(size_t index, ShenandoahAffiliation new_affiliation);

  bool requires_barriers(stackChunkOop obj) const override;

  MemRegion reserved_region() const { return _reserved; }
  bool is_in_reserved(const void* addr) const { return _reserved.contains(addr); }

  void collect(GCCause::Cause cause) override;
  void do_full_collection(bool clear_all_soft_refs) override;

  // Used for parsing heap during error printing
  HeapWord* block_start(const void* addr) const;
  bool block_is_obj(const HeapWord* addr) const;
  bool print_location(outputStream* st, void* addr) const override;

  // Used for native heap walkers: heap dumpers, mostly
  void object_iterate(ObjectClosure* cl) override;
  // Parallel heap iteration support
  ParallelObjectIteratorImpl* parallel_object_iterator(uint workers) override;

  // Keep alive an object that was loaded with AS_NO_KEEPALIVE.
  void keep_alive(oop obj) override;

// ---------- Safepoint interface hooks
//
public:
  void safepoint_synchronize_begin() override;
  void safepoint_synchronize_end() override;

// ---------- Code roots handling hooks
//
public:
  void register_nmethod(nmethod* nm) override;
  void unregister_nmethod(nmethod* nm) override;
  void verify_nmethod(nmethod* nm) override {}

// ---------- Pinning hooks
//
public:
  // Shenandoah supports per-object (per-region) pinning
  void pin_object(JavaThread* thread, oop obj) override;
  void unpin_object(JavaThread* thread, oop obj) override;

  void sync_pinned_region_status();
  void assert_pinned_region_status() NOT_DEBUG_RETURN;

// ---------- Concurrent Stack Processing support
//
public:
  bool uses_stack_watermark_barrier() const override { return true; }

// ---------- Allocation support
//
private:
  // How many bytes to transfer between old and young after we have finished recycling collection set regions?
  size_t _old_regions_surplus;
  size_t _old_regions_deficit;

  HeapWord* allocate_memory_under_lock(ShenandoahAllocRequest& request, bool& in_new_region, bool is_promotion);

  inline HeapWord* allocate_from_gclab(Thread* thread, size_t size);
  HeapWord* allocate_from_gclab_slow(Thread* thread, size_t size);
  HeapWord* allocate_new_gclab(size_t min_size, size_t word_size, size_t* actual_size);

  inline HeapWord* allocate_from_plab(Thread* thread, size_t size, bool is_promotion);
  HeapWord* allocate_from_plab_slow(Thread* thread, size_t size, bool is_promotion);
  HeapWord* allocate_new_plab(size_t min_size, size_t word_size, size_t* actual_size);

public:
  HeapWord* allocate_memory(ShenandoahAllocRequest& request, bool is_promotion);
  HeapWord* mem_allocate(size_t size, bool* what) override;
  MetaWord* satisfy_failed_metadata_allocation(ClassLoaderData* loader_data,
                                               size_t size,
                                               Metaspace::MetadataType mdtype) override;

  void notify_mutator_alloc_words(size_t words, size_t waste);

  HeapWord* allocate_new_tlab(size_t min_size, size_t requested_size, size_t* actual_size) override;
  size_t tlab_capacity(Thread *thr) const override;
  size_t unsafe_max_tlab_alloc(Thread *thread) const override;
  size_t max_tlab_size() const override;
  size_t tlab_used(Thread* ignored) const override;

  void ensure_parsability(bool retire_labs) override;

  void labs_make_parsable();
  void tlabs_retire(bool resize);
  void gclabs_retire(bool resize);

  void set_young_lab_region_flags();

  inline void set_old_region_surplus(size_t surplus) { _old_regions_surplus = surplus; };
  inline void set_old_region_deficit(size_t deficit) { _old_regions_deficit = deficit; };

  inline size_t get_old_region_surplus() { return _old_regions_surplus; };
  inline size_t get_old_region_deficit() { return _old_regions_deficit; };

// ---------- Marking support
//
private:
  ShenandoahMarkingContext* _marking_context;
  MemRegion  _bitmap_region;
  MemRegion  _aux_bitmap_region;
  MarkBitMap _verification_bit_map;
  MarkBitMap _aux_bit_map;

  size_t _bitmap_size;
  size_t _bitmap_regions_per_slice;
  size_t _bitmap_bytes_per_slice;

  size_t _pretouch_heap_page_size;
  size_t _pretouch_bitmap_page_size;

  bool _bitmap_region_special;
  bool _aux_bitmap_region_special;

  ShenandoahLiveData** _liveness_cache;

public:
  inline ShenandoahMarkingContext* complete_marking_context() const;
  inline ShenandoahMarkingContext* marking_context() const;

  template<class T>
  inline void marked_object_iterate(ShenandoahHeapRegion* region, T* cl);

  template<class T>
  inline void marked_object_iterate(ShenandoahHeapRegion* region, T* cl, HeapWord* limit);

  template<class T>
  inline void marked_object_oop_iterate(ShenandoahHeapRegion* region, T* cl, HeapWord* limit);

  // SATB barriers hooks
  inline bool requires_marking(const void* entry) const;

  // Support for bitmap uncommits
  bool commit_bitmap_slice(ShenandoahHeapRegion *r);
  bool uncommit_bitmap_slice(ShenandoahHeapRegion *r);
  bool is_bitmap_slice_committed(ShenandoahHeapRegion* r, bool skip_self = false);

  // Liveness caching support
  ShenandoahLiveData* get_liveness_cache(uint worker_id);
  void flush_liveness_cache(uint worker_id);

  size_t pretouch_heap_page_size() { return _pretouch_heap_page_size; }

// ---------- Evacuation support
//
private:
  ShenandoahCollectionSet* _collection_set;
  ShenandoahEvacOOMHandler _oom_evac_handler;
  ShenandoahSharedFlag _old_gen_oom_evac;

  inline oop try_evacuate_object(oop src, Thread* thread, ShenandoahHeapRegion* from_region, ShenandoahAffiliation target_gen);
  void handle_old_evacuation(HeapWord* obj, size_t words, bool promotion);
  void handle_old_evacuation_failure();

public:
  void report_promotion_failure(Thread* thread, size_t size);

  static address in_cset_fast_test_addr();

  ShenandoahCollectionSet* collection_set() const { return _collection_set; }

  // Checks if object is in the collection set.
  inline bool in_collection_set(oop obj) const;

  // Checks if location is in the collection set. Can be interior pointer, not the oop itself.
  inline bool in_collection_set_loc(void* loc) const;

  // Evacuates or promotes object src. Returns the evacuated object, either evacuated
  // by this thread, or by some other thread.
  inline oop evacuate_object(oop src, Thread* thread);

  // Call before/after evacuation.
  inline void enter_evacuation(Thread* t);
  inline void leave_evacuation(Thread* t);

  inline bool clear_old_evacuation_failure();

// ---------- Generational support
//
private:
  RememberedScanner* _card_scan;

public:
  inline RememberedScanner* card_scan() { return _card_scan; }
  void clear_cards_for(ShenandoahHeapRegion* region);
  void dirty_cards(HeapWord* start, HeapWord* end);
  void clear_cards(HeapWord* start, HeapWord* end);
  void mark_card_as_dirty(void* location);
  void retire_plab(PLAB* plab);
  void retire_plab(PLAB* plab, Thread* thread);
  void cancel_old_gc();
  bool is_old_gc_active();

  void adjust_generation_sizes_for_next_cycle(size_t old_xfer_limit, size_t young_cset_regions, size_t old_cset_regions);

// ---------- Helper functions
//
public:
  template <class T>
  inline void conc_update_with_forwarded(T* p);

  template <class T>
  inline void update_with_forwarded(T* p);

  static inline void atomic_update_oop(oop update,       oop* addr,       oop compare);
  static inline void atomic_update_oop(oop update, narrowOop* addr,       oop compare);
  static inline void atomic_update_oop(oop update, narrowOop* addr, narrowOop compare);

  static inline bool atomic_update_oop_check(oop update,       oop* addr,       oop compare);
  static inline bool atomic_update_oop_check(oop update, narrowOop* addr,       oop compare);
  static inline bool atomic_update_oop_check(oop update, narrowOop* addr, narrowOop compare);

  static inline void atomic_clear_oop(      oop* addr,       oop compare);
  static inline void atomic_clear_oop(narrowOop* addr,       oop compare);
  static inline void atomic_clear_oop(narrowOop* addr, narrowOop compare);

  size_t trash_humongous_region_at(ShenandoahHeapRegion *r);

  static inline void increase_object_age(oop obj, uint additional_age);

  // Return the object's age (at a safepoint or when object isn't
  // mutable by the mutator)
  static inline uint get_object_age(oop obj);

  // Return the object's age, or a sentinel value when the age can't
  // necessarily be determined because of concurrent locking by the
  // mutator
  static inline uint get_object_age_concurrent(oop obj);

  void transfer_old_pointers_from_satb();

  void log_heap_status(const char *msg) const;

private:
  void trash_cset_regions();

// ---------- Testing helpers functions
//
private:
  ShenandoahSharedFlag _inject_alloc_failure;

  void try_inject_alloc_failure();
  bool should_inject_alloc_failure();
};

#endif // SHARE_GC_SHENANDOAH_SHENANDOAHHEAP_HPP<|MERGE_RESOLUTION|>--- conflicted
+++ resolved
@@ -179,13 +179,8 @@
     _gc_generation = generation;
   }
 
-<<<<<<< HEAD
-=======
-  ShenandoahHeuristics* heuristics();
-  ShenandoahOldHeuristics* old_heuristics();
-  ShenandoahYoungHeuristics* young_heuristics();
-
->>>>>>> 69aa9719
+  // ShenandoahHeuristics* heuristics();
+
   bool doing_mixed_evacuations();
   bool is_old_bitmap_stable() const;
   bool is_gc_generation_young() const;
