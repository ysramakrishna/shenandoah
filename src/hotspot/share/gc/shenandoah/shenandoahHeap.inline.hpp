--- conflicted
+++ resolved
@@ -507,76 +507,6 @@
   return _gc_state.is_set(WEAK_ROOTS);
 }
 
-<<<<<<< HEAD
-inline bool ShenandoahHeap::is_aging_cycle() const {
-  return _is_aging_cycle.is_set();
-}
-
-inline void ShenandoahHeap::set_promoted_reserve(size_t new_val) {
-  assert(_promoted_reserve == 0 || new_val ==0, "Over-writing");
-  _promoted_reserve = new_val;
-}
-
-inline void ShenandoahHeap::update_promoted_reserve(size_t new_val) {
-  // We allow overwrite of an existing value
-  assert(_promoted_reserve != 0 && new_val != 0, "Use set_ instead of update_");
-  _promoted_reserve = new_val;
-}
-
-inline size_t ShenandoahHeap::get_promoted_reserve() const {
-  return _promoted_reserve;
-}
-
-inline void ShenandoahHeap::set_old_evac_reserve(size_t new_val) {
-  assert(_old_evac_reserve == 0 || new_val == 0, "Over-writing");
-  _old_evac_reserve = new_val;
-}
-
-inline size_t ShenandoahHeap::get_old_evac_reserve() const {
-  return _old_evac_reserve;
-}
-
-inline void ShenandoahHeap::augment_old_evac_reserve(size_t increment) {
-  _old_evac_reserve += increment;
-}
-
-inline void ShenandoahHeap::augment_promo_reserve(size_t increment) {
-  _promoted_reserve += increment;
-}
-
-inline void ShenandoahHeap::reset_promoted_expended() {
-  Atomic::store(&_promoted_expended, (size_t) 0);
-}
-
-inline size_t ShenandoahHeap::expend_promoted(size_t increment) {
-  return Atomic::add(&_promoted_expended, increment);
-}
-
-inline size_t ShenandoahHeap::unexpend_promoted(size_t decrement) {
-  return Atomic::sub(&_promoted_expended, decrement);
-}
-
-inline size_t ShenandoahHeap::get_promoted_expended() {
-  return Atomic::load(&_promoted_expended);
-}
-
-inline void ShenandoahHeap::set_young_evac_reserve(size_t new_val) {
-  assert(_young_evac_reserve == 0 || new_val == 0, "Over-writing");
-  _young_evac_reserve = new_val;
-}
-
-inline void ShenandoahHeap::update_young_evac_reserve(size_t new_val) {
-  // We allow overwrite of an existing value
-  assert(_young_evac_reserve != 0 && new_val != 0, "Use set_ instead of update_");
-  _young_evac_reserve = new_val;
-}
-
-inline size_t ShenandoahHeap::get_young_evac_reserve() const {
-  return _young_evac_reserve;
-}
-
-=======
->>>>>>> a4cb96f7
 template<class T>
 inline void ShenandoahHeap::marked_object_iterate(ShenandoahHeapRegion* region, T* cl) {
   marked_object_iterate(region, cl, region->top());
