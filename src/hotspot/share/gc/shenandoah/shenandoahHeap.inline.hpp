/*
 * Copyright (c) 2015, 2020, Red Hat, Inc. All rights reserved.
 * Copyright Amazon.com Inc. or its affiliates. All Rights Reserved.
 * DO NOT ALTER OR REMOVE COPYRIGHT NOTICES OR THIS FILE HEADER.
 *
 * This code is free software; you can redistribute it and/or modify it
 * under the terms of the GNU General Public License version 2 only, as
 * published by the Free Software Foundation.
 *
 * This code is distributed in the hope that it will be useful, but WITHOUT
 * ANY WARRANTY; without even the implied warranty of MERCHANTABILITY or
 * FITNESS FOR A PARTICULAR PURPOSE.  See the GNU General Public License
 * version 2 for more details (a copy is included in the LICENSE file that
 * accompanied this code).
 *
 * You should have received a copy of the GNU General Public License version
 * 2 along with this work; if not, write to the Free Software Foundation,
 * Inc., 51 Franklin St, Fifth Floor, Boston, MA 02110-1301 USA.
 *
 * Please contact Oracle, 500 Oracle Parkway, Redwood Shores, CA 94065 USA
 * or visit www.oracle.com if you need additional information or have any
 * questions.
 *
 */

#ifndef SHARE_GC_SHENANDOAH_SHENANDOAHHEAP_INLINE_HPP
#define SHARE_GC_SHENANDOAH_SHENANDOAHHEAP_INLINE_HPP

#include "gc/shenandoah/shenandoahHeap.hpp"

#include "classfile/javaClasses.inline.hpp"
#include "gc/shared/markBitMap.inline.hpp"
#include "gc/shared/threadLocalAllocBuffer.inline.hpp"
#include "gc/shared/continuationGCSupport.inline.hpp"
#include "gc/shared/suspendibleThreadSet.hpp"
#include "gc/shared/tlab_globals.hpp"
#include "gc/shenandoah/shenandoahAsserts.hpp"
#include "gc/shenandoah/shenandoahBarrierSet.inline.hpp"
#include "gc/shenandoah/shenandoahCollectionSet.inline.hpp"
#include "gc/shenandoah/shenandoahForwarding.inline.hpp"
#include "gc/shenandoah/shenandoahWorkGroup.hpp"
#include "gc/shenandoah/shenandoahHeapRegionSet.inline.hpp"
#include "gc/shenandoah/shenandoahHeapRegion.inline.hpp"
#include "gc/shenandoah/shenandoahControlThread.hpp"
#include "gc/shenandoah/shenandoahMarkingContext.inline.hpp"
#include "gc/shenandoah/shenandoahScanRemembered.inline.hpp"
#include "gc/shenandoah/shenandoahThreadLocalData.hpp"
#include "gc/shenandoah/shenandoahScanRemembered.inline.hpp"
#include "gc/shenandoah/mode/shenandoahMode.hpp"
#include "oops/compressedOops.inline.hpp"
#include "oops/oop.inline.hpp"
#include "runtime/atomic.hpp"
#include "runtime/javaThread.hpp"
#include "runtime/prefetch.inline.hpp"
#include "runtime/objectMonitor.inline.hpp"
#include "utilities/copy.hpp"
#include "utilities/globalDefinitions.hpp"

inline ShenandoahHeap* ShenandoahHeap::heap() {
  return named_heap<ShenandoahHeap>(CollectedHeap::Shenandoah);
}

inline ShenandoahHeapRegion* ShenandoahRegionIterator::next() {
  size_t new_index = Atomic::add(&_index, (size_t) 1, memory_order_relaxed);
  // get_region() provides the bounds-check and returns null on OOB.
  return _heap->get_region(new_index - 1);
}

inline bool ShenandoahHeap::has_forwarded_objects() const {
  return _gc_state.is_set(HAS_FORWARDED);
}

inline WorkerThreads* ShenandoahHeap::workers() const {
  return _workers;
}

inline WorkerThreads* ShenandoahHeap::safepoint_workers() {
  return _safepoint_workers;
}

inline void ShenandoahHeap::notify_gc_progress() {
  Atomic::store(&_gc_no_progress_count, (size_t) 0);

}
inline void ShenandoahHeap::notify_gc_no_progress() {
  Atomic::inc(&_gc_no_progress_count);
}

inline size_t ShenandoahHeap::get_gc_no_progress_count() const {
  return Atomic::load(&_gc_no_progress_count);
}

inline size_t ShenandoahHeap::heap_region_index_containing(const void* addr) const {
  uintptr_t region_start = ((uintptr_t) addr);
  uintptr_t index = (region_start - (uintptr_t) base()) >> ShenandoahHeapRegion::region_size_bytes_shift();
  assert(index < num_regions(), "Region index is in bounds: " PTR_FORMAT, p2i(addr));
  return index;
}

inline ShenandoahHeapRegion* ShenandoahHeap::heap_region_containing(const void* addr) const {
  size_t index = heap_region_index_containing(addr);
  ShenandoahHeapRegion* const result = get_region(index);
  assert(addr >= result->bottom() && addr < result->end(), "Heap region contains the address: " PTR_FORMAT, p2i(addr));
  return result;
}

inline void ShenandoahHeap::enter_evacuation(Thread* t) {
  _oom_evac_handler.enter_evacuation(t);
}

inline void ShenandoahHeap::leave_evacuation(Thread* t) {
  _oom_evac_handler.leave_evacuation(t);
}

template <class T>
inline void ShenandoahHeap::update_with_forwarded(T* p) {
  T o = RawAccess<>::oop_load(p);
  if (!CompressedOops::is_null(o)) {
    oop obj = CompressedOops::decode_not_null(o);
    if (in_collection_set(obj)) {
      // Corner case: when evacuation fails, there are objects in collection
      // set that are not really forwarded. We can still go and try and update them
      // (uselessly) to simplify the common path.
      shenandoah_assert_forwarded_except(p, obj, cancelled_gc());
      oop fwd = ShenandoahBarrierSet::resolve_forwarded_not_null(obj);
      shenandoah_assert_not_in_cset_except(p, fwd, cancelled_gc());

      // Unconditionally store the update: no concurrent updates expected.
      RawAccess<IS_NOT_NULL>::oop_store(p, fwd);
    }
  }
}

template <class T>
inline void ShenandoahHeap::conc_update_with_forwarded(T* p) {
  T o = RawAccess<>::oop_load(p);
  if (!CompressedOops::is_null(o)) {
    oop obj = CompressedOops::decode_not_null(o);
    if (in_collection_set(obj)) {
      // Corner case: when evacuation fails, there are objects in collection
      // set that are not really forwarded. We can still go and try CAS-update them
      // (uselessly) to simplify the common path.
      shenandoah_assert_forwarded_except(p, obj, cancelled_gc());
      oop fwd = ShenandoahBarrierSet::resolve_forwarded_not_null(obj);
      shenandoah_assert_not_in_cset_except(p, fwd, cancelled_gc());

      // Sanity check: we should not be updating the cset regions themselves,
      // unless we are recovering from the evacuation failure.
      shenandoah_assert_not_in_cset_loc_except(p, !is_in(p) || cancelled_gc());

      // Either we succeed in updating the reference, or something else gets in our way.
      // We don't care if that is another concurrent GC update, or another mutator update.
      atomic_update_oop(fwd, p, obj);
    }
  }
}

// Atomic updates of heap location. This is only expected to work with updating the same
// logical object with its forwardee. The reason why we need stronger-than-relaxed memory
// ordering has to do with coordination with GC barriers and mutator accesses.
//
// In essence, stronger CAS access is required to maintain the transitive chains that mutator
// accesses build by themselves. To illustrate this point, consider the following example.
//
// Suppose "o" is the object that has a field "x" and the reference to "o" is stored
// to field at "addr", which happens to be Java volatile field. Normally, the accesses to volatile
// field at "addr" would be matched with release/acquire barriers. This changes when GC moves
// the object under mutator feet.
//
// Thread 1 (Java)
//         // --- previous access starts here
//         ...
//   T1.1: store(&o.x, 1, mo_relaxed)
//   T1.2: store(&addr, o, mo_release) // volatile store
//
//         // --- new access starts here
//         // LRB: copy and install the new copy to fwdptr
//   T1.3: var copy = copy(o)
//   T1.4: cas(&fwd, t, copy, mo_release) // pointer-mediated publication
//         <access continues>
//
// Thread 2 (GC updater)
//   T2.1: var f = load(&fwd, mo_{consume|acquire}) // pointer-mediated acquisition
//   T2.2: cas(&addr, o, f, mo_release) // this method
//
// Thread 3 (Java)
//   T3.1: var o = load(&addr, mo_acquire) // volatile read
//   T3.2: if (o != null)
//   T3.3:   var r = load(&o.x, mo_relaxed)
//
// r is guaranteed to contain "1".
//
// Without GC involvement, there is synchronizes-with edge from T1.2 to T3.1,
// which guarantees this. With GC involvement, when LRB copies the object and
// another thread updates the reference to it, we need to have the transitive edge
// from T1.4 to T2.1 (that one is guaranteed by forwarding accesses), plus the edge
// from T2.2 to T3.1 (which is brought by this CAS).
//
// Note that we do not need to "acquire" in these methods, because we do not read the
// failure witnesses contents on any path, and "release" is enough.
//

inline void ShenandoahHeap::atomic_update_oop(oop update, oop* addr, oop compare) {
  assert(is_aligned(addr, HeapWordSize), "Address should be aligned: " PTR_FORMAT, p2i(addr));
  Atomic::cmpxchg(addr, compare, update, memory_order_release);
}

inline void ShenandoahHeap::atomic_update_oop(oop update, narrowOop* addr, narrowOop compare) {
  assert(is_aligned(addr, sizeof(narrowOop)), "Address should be aligned: " PTR_FORMAT, p2i(addr));
  narrowOop u = CompressedOops::encode(update);
  Atomic::cmpxchg(addr, compare, u, memory_order_release);
}

inline void ShenandoahHeap::atomic_update_oop(oop update, narrowOop* addr, oop compare) {
  assert(is_aligned(addr, sizeof(narrowOop)), "Address should be aligned: " PTR_FORMAT, p2i(addr));
  narrowOop c = CompressedOops::encode(compare);
  narrowOop u = CompressedOops::encode(update);
  Atomic::cmpxchg(addr, c, u, memory_order_release);
}

inline bool ShenandoahHeap::atomic_update_oop_check(oop update, oop* addr, oop compare) {
  assert(is_aligned(addr, HeapWordSize), "Address should be aligned: " PTR_FORMAT, p2i(addr));
  return (oop) Atomic::cmpxchg(addr, compare, update, memory_order_release) == compare;
}

inline bool ShenandoahHeap::atomic_update_oop_check(oop update, narrowOop* addr, narrowOop compare) {
  assert(is_aligned(addr, sizeof(narrowOop)), "Address should be aligned: " PTR_FORMAT, p2i(addr));
  narrowOop u = CompressedOops::encode(update);
  return (narrowOop) Atomic::cmpxchg(addr, compare, u, memory_order_release) == compare;
}

inline bool ShenandoahHeap::atomic_update_oop_check(oop update, narrowOop* addr, oop compare) {
  assert(is_aligned(addr, sizeof(narrowOop)), "Address should be aligned: " PTR_FORMAT, p2i(addr));
  narrowOop c = CompressedOops::encode(compare);
  narrowOop u = CompressedOops::encode(update);
  return CompressedOops::decode(Atomic::cmpxchg(addr, c, u, memory_order_release)) == compare;
}

// The memory ordering discussion above does not apply for methods that store nulls:
// then, there is no transitive reads in mutator (as we see nulls), and we can do
// relaxed memory ordering there.

inline void ShenandoahHeap::atomic_clear_oop(oop* addr, oop compare) {
  assert(is_aligned(addr, HeapWordSize), "Address should be aligned: " PTR_FORMAT, p2i(addr));
  Atomic::cmpxchg(addr, compare, oop(), memory_order_relaxed);
}

inline void ShenandoahHeap::atomic_clear_oop(narrowOop* addr, oop compare) {
  assert(is_aligned(addr, sizeof(narrowOop)), "Address should be aligned: " PTR_FORMAT, p2i(addr));
  narrowOop cmp = CompressedOops::encode(compare);
  Atomic::cmpxchg(addr, cmp, narrowOop(), memory_order_relaxed);
}

inline void ShenandoahHeap::atomic_clear_oop(narrowOop* addr, narrowOop compare) {
  assert(is_aligned(addr, sizeof(narrowOop)), "Address should be aligned: " PTR_FORMAT, p2i(addr));
  Atomic::cmpxchg(addr, compare, narrowOop(), memory_order_relaxed);
}

inline bool ShenandoahHeap::cancelled_gc() const {
  return _cancelled_gc.get() == CANCELLED;
}

inline bool ShenandoahHeap::check_cancelled_gc_and_yield(bool sts_active) {
  if (sts_active && ShenandoahSuspendibleWorkers && !cancelled_gc()) {
    if (SuspendibleThreadSet::should_yield()) {
      SuspendibleThreadSet::yield();
    }
  }
  return cancelled_gc();
}

inline void ShenandoahHeap::clear_cancelled_gc(bool clear_oom_handler) {
  _cancelled_gc.set(CANCELLABLE);
  if (_cancel_requested_time > 0) {
    double cancel_time = os::elapsedTime() - _cancel_requested_time;
    log_info(gc)("GC cancellation took %.3fs", cancel_time);
    _cancel_requested_time = 0;
  }

  if (clear_oom_handler) {
    _oom_evac_handler.clear();
  }
}

inline HeapWord* ShenandoahHeap::allocate_from_gclab(Thread* thread, size_t size) {
  assert(UseTLAB, "TLABs should be enabled");

  PLAB* gclab = ShenandoahThreadLocalData::gclab(thread);
  if (gclab == nullptr) {
    assert(!thread->is_Java_thread() && !thread->is_Worker_thread(),
           "Performance: thread should have GCLAB: %s", thread->name());
    // No GCLABs in this thread, fallback to shared allocation
    return nullptr;
  }
  HeapWord* obj = gclab->allocate(size);
  if (obj != nullptr) {
    return obj;
  }
  return allocate_from_gclab_slow(thread, size);
}

inline oop ShenandoahHeap::evacuate_object(oop p, Thread* thread) {
  assert(thread == Thread::current(), "Expected thread parameter to be current thread.");
  if (ShenandoahThreadLocalData::is_oom_during_evac(thread)) {
    // This thread went through the OOM during evac protocol and it is safe to return
    // the forward pointer. It must not attempt to evacuate any more.
    return ShenandoahBarrierSet::resolve_forwarded(p);
  }

  assert(ShenandoahThreadLocalData::is_evac_allowed(thread), "must be enclosed in oom-evac scope");

  ShenandoahHeapRegion* r = heap_region_containing(p);
  assert(!r->is_humongous(), "never evacuate humongous objects");

  ShenandoahAffiliation target_gen = r->affiliation();
  if (mode()->is_generational() && ShenandoahHeap::heap()->is_gc_generation_young() &&
      target_gen == YOUNG_GENERATION) {
    ShenandoahGenerationalHeap* gen_heap = ((ShenandoahGenerationalHeap*)this);
    markWord mark = p->mark();
    if (mark.is_marked()) {
      // Already forwarded.
      return ShenandoahBarrierSet::resolve_forwarded(p);
    }
    if (mark.has_displaced_mark_helper()) {
      // We don't want to deal with MT here just to ensure we read the right mark word.
      // Skip the potential promotion attempt for this one.
    } else if (r->age() + mark.age() >= gen_heap->age_census()->tenuring_threshold()) {
      oop result = try_evacuate_object(p, thread, r, OLD_GENERATION);
      if (result != nullptr) {
        return result;
      }
      // If we failed to promote this aged object, we'll fall through to code below and evacuate to young-gen.
    }
  }
  return try_evacuate_object(p, thread, r, target_gen);
}

// try_evacuate_object registers the object and dirties the associated remembered set information when evacuating
// to OLD_GENERATION.
inline oop ShenandoahHeap::try_evacuate_object(oop p, Thread* thread, ShenandoahHeapRegion* from_region,
                                               ShenandoahAffiliation target_gen) {
  bool alloc_from_lab = true;
  bool has_plab = false;
  HeapWord* copy = nullptr;
  size_t size = p->size();
  bool is_promotion = (target_gen == OLD_GENERATION) && from_region->is_young();

#ifdef ASSERT
  if (ShenandoahOOMDuringEvacALot &&
      (os::random() & 1) == 0) { // Simulate OOM every ~2nd slow-path call
        copy = nullptr;
  } else {
#endif
    if (UseTLAB) {
      switch (target_gen) {
        case YOUNG_GENERATION: {
           copy = allocate_from_gclab(thread, size);
           if ((copy == nullptr) && (size < ShenandoahThreadLocalData::gclab_size(thread))) {
             // GCLAB allocation failed because we are bumping up against the limit on young evacuation reserve.  Try resetting
             // the desired GCLAB size and retry GCLAB allocation to avoid cascading of shared memory allocations.
             ShenandoahThreadLocalData::set_gclab_size(thread, PLAB::min_size());
             copy = allocate_from_gclab(thread, size);
             // If we still get nullptr, we'll try a shared allocation below.
           }
           break;
        }
        case OLD_GENERATION: {
           PLAB* plab = ShenandoahThreadLocalData::plab(thread);
           if (plab != nullptr) {
             has_plab = true;
           }
           copy = ((ShenandoahGenerationalHeap*)this)->allocate_from_plab(thread, size, is_promotion);
           if ((copy == nullptr) && (size < ShenandoahThreadLocalData::plab_size(thread)) &&
               ShenandoahThreadLocalData::plab_retries_enabled(thread)) {
             // PLAB allocation failed because we are bumping up against the limit on old evacuation reserve or because
             // the requested object does not fit within the current plab but the plab still has an "abundance" of memory,
             // where abundance is defined as >= PLAB::min_size().  In the former case, we try resetting the desired
             // PLAB size and retry PLAB allocation to avoid cascading of shared memory allocations.

             // In this situation, PLAB memory is precious.  We'll try to preserve our existing PLAB by forcing
             // this particular allocation to be shared.
             if (plab->words_remaining() < PLAB::min_size()) {
               ShenandoahThreadLocalData::set_plab_size(thread, PLAB::min_size());
               copy = ((ShenandoahGenerationalHeap*)this)->allocate_from_plab(thread, size, is_promotion);
               // If we still get nullptr, we'll try a shared allocation below.
               if (copy == nullptr) {
                 // If retry fails, don't continue to retry until we have success (probably in next GC pass)
                 ShenandoahThreadLocalData::disable_plab_retries(thread);
               }
             }
             // else, copy still equals nullptr.  this causes shared allocation below, preserving this plab for future needs.
           }
           break;
        }
        default: {
          ShouldNotReachHere();
          break;
        }
      }
    }

    if (copy == nullptr) {
      // If we failed to allocate in LAB, we'll try a shared allocation.
      if (!is_promotion || !has_plab || (size > PLAB::min_size())) {
        ShenandoahAllocRequest req = ShenandoahAllocRequest::for_shared_gc(size, target_gen);
        copy = allocate_memory(req, is_promotion);
        alloc_from_lab = false;
      }
      // else, we leave copy equal to nullptr, signaling a promotion failure below if appropriate.
      // We choose not to promote objects smaller than PLAB::min_size() by way of shared allocations, as this is too
      // costly.  Instead, we'll simply "evacuate" to young-gen memory (using a GCLAB) and will promote in a future
      // evacuation pass.  This condition is denoted by: is_promotion && has_plab && (size <= PLAB::min_size())
    }
#ifdef ASSERT
  }
#endif

  if (copy == nullptr) {
    if (target_gen == OLD_GENERATION) {
      assert(mode()->is_generational(), "Should only be here in generational mode.");
      if (from_region->is_young()) {
        // Signal that promotion failed. Will evacuate this old object somewhere in young gen.
        ((ShenandoahGenerationalHeap*)this)->report_promotion_failure(thread, size);
        return nullptr;
      } else {
        // Remember that evacuation to old gen failed. We'll want to trigger a full gc to recover from this
        // after the evacuation threads have finished.
        ((ShenandoahGenerationalHeap*)this)->handle_old_evacuation_failure();
      }
    }

    control_thread()->handle_alloc_failure_evac(size);

    _oom_evac_handler.handle_out_of_memory_during_evacuation();

    return ShenandoahBarrierSet::resolve_forwarded(p);
  }

  // Copy the object:
  _evac_tracker->begin_evacuation(thread, size * HeapWordSize);
  Copy::aligned_disjoint_words(cast_from_oop<HeapWord*>(p), copy, size);

  oop copy_val = cast_to_oop(copy);

  if (mode()->is_generational() && target_gen == YOUNG_GENERATION && ((ShenandoahGenerationalHeap*)this)->is_aging_cycle()) {
    ShenandoahHeap::increase_object_age(copy_val, from_region->age() + 1);
  }

  // Try to install the new forwarding pointer.
  ContinuationGCSupport::relativize_stack_chunk(copy_val);

  oop result = ShenandoahForwarding::try_update_forwardee(p, copy_val);
  if (result == copy_val) {
    // Successfully evacuated. Our copy is now the public one!
    _evac_tracker->end_evacuation(thread, size * HeapWordSize);
    if (mode()->is_generational()) {
      if (target_gen == OLD_GENERATION) {
        ((ShenandoahGenerationalHeap*)this)->handle_old_evacuation(copy, size, from_region->is_young());
      } else {
        // When copying to the old generation above, we don't care
        // about recording object age in the census stats.
        assert(target_gen == YOUNG_GENERATION, "Error");
        // We record this census only when simulating pre-adaptive tenuring behavior, or
        // when we have been asked to record the census at evacuation rather than at mark
        if (ShenandoahGenerationalCensusAtEvac || !ShenandoahGenerationalAdaptiveTenuring) {
          _evac_tracker->record_age(thread, size * HeapWordSize, ShenandoahHeap::get_object_age(copy_val));
        }
      }
    }
    shenandoah_assert_correct(nullptr, copy_val);
    return copy_val;
  }  else {
    // Failed to evacuate. We need to deal with the object that is left behind. Since this
    // new allocation is certainly after TAMS, it will be considered live in the next cycle.
    // But if it happens to contain references to evacuated regions, those references would
    // not get updated for this stale copy during this cycle, and we will crash while scanning
    // it the next cycle.
    if (alloc_from_lab) {
       // For LAB allocations, it is enough to rollback the allocation ptr. Either the next
       // object will overwrite this stale copy, or the filler object on LAB retirement will
       // do this.
       switch (target_gen) {
         case YOUNG_GENERATION: {
             ShenandoahThreadLocalData::gclab(thread)->undo_allocation(copy, size);
            break;
         }
         case OLD_GENERATION: {
            ShenandoahThreadLocalData::plab(thread)->undo_allocation(copy, size);
            if (is_promotion) {
              ShenandoahThreadLocalData::subtract_from_plab_promoted(thread, size * HeapWordSize);
            } else {
              ShenandoahThreadLocalData::subtract_from_plab_evacuated(thread, size * HeapWordSize);
            }
            break;
         }
         default: {
           ShouldNotReachHere();
           break;
         }
       }
    } else {
      // For non-LAB allocations, we have no way to retract the allocation, and
      // have to explicitly overwrite the copy with the filler object. With that overwrite,
      // we have to keep the fwdptr initialized and pointing to our (stale) copy.
      assert(size >= ShenandoahHeap::min_fill_size(), "previously allocated object known to be larger than min_size");
      fill_with_object(copy, size);
      shenandoah_assert_correct(nullptr, copy_val);
      // For non-LAB allocations, the object has already been registered
    }
    shenandoah_assert_correct(nullptr, result);
    return result;
  }
}

void ShenandoahHeap::increase_object_age(oop obj, uint additional_age) {
  // This operates on new copy of an object. This means that the object's mark-word
  // is thread-local and therefore safe to access. However, when the mark is
  // displaced (i.e. stack-locked or monitor-locked), then it must be considered
  // a shared memory location. It can be accessed by other threads.
  // In particular, a competing evacuating thread can succeed to install its copy
  // as the forwardee and continue to unlock the object, at which point 'our'
  // write to the foreign stack-location would potentially over-write random
  // information on that stack. Writing to a monitor is less problematic,
  // but still not safe: while the ObjectMonitor would not randomly disappear,
  // the other thread would also write to the same displaced header location,
  // possibly leading to increase the age twice.
  // For all these reasons, we take the conservative approach and not attempt
  // to increase the age when the header is displaced.
  markWord w = obj->mark();
  // The mark-word has been copied from the original object. It can not be
  // inflating, because inflation can not be interrupted by a safepoint,
  // and after a safepoint, a Java thread would first have to successfully
  // evacuate the object before it could inflate the monitor.
  assert(!w.is_being_inflated() || LockingMode == LM_LIGHTWEIGHT, "must not inflate monitor before evacuation of object succeeds");
  // It is possible that we have copied the object after another thread has
  // already successfully completed evacuation. While harmless (we would never
  // publish our copy), don't even attempt to modify the age when that
  // happens.
  if (!w.has_displaced_mark_helper() && !w.is_marked()) {
    w = w.set_age(MIN2(markWord::max_age, w.age() + additional_age));
    obj->set_mark(w);
  }
}

// Return the object's age, or a sentinel value when the age can't
// necessarily be determined because of concurrent locking by the
// mutator
uint ShenandoahHeap::get_object_age(oop obj) {
  // This is impossible to do unless we "freeze" ABA-type oscillations
  // With Lilliput, we can do this more easily.
  markWord w = obj->mark();
  assert(!w.is_marked(), "must not be forwarded");
  if (w.has_monitor()) {
    w = w.monitor()->header();
  } else if (w.is_being_inflated() || w.has_displaced_mark_helper()) {
    // Informs caller that we aren't able to determine the age
    return markWord::max_age + 1; // sentinel
  }
  assert(w.age() <= markWord::max_age, "Impossible!");
  return w.age();
}

bool ShenandoahHeap::is_in(const void* p) const {
  HeapWord* heap_base = (HeapWord*) base();
  HeapWord* last_region_end = heap_base + ShenandoahHeapRegion::region_size_words() * num_regions();
  return p >= heap_base && p < last_region_end;
}

inline ShenandoahAffiliation ShenandoahHeap::region_affiliation(const ShenandoahHeapRegion *r) {
  return (ShenandoahAffiliation) _affiliations[r->index()];
}

inline void ShenandoahHeap::assert_lock_for_affiliation(ShenandoahAffiliation orig_affiliation,
                                                        ShenandoahAffiliation new_affiliation) {
  // A lock is required when changing from FREE to NON-FREE.  Though it may be possible to elide the lock when
  // transitioning from in-use to FREE, the current implementation uses a lock for this transition.  A lock is
  // not required to change from YOUNG to OLD (i.e. when promoting humongous region).
  //
  //         new_affiliation is:     FREE   YOUNG   OLD
  //  orig_affiliation is:  FREE      X       L      L
  //                       YOUNG      L       X
  //                         OLD      L       X      X
  //  X means state transition won't happen (so don't care)
  //  L means lock should be held
  //  Blank means no lock required because affiliation visibility will not be required until subsequent safepoint
  //
  // Note: during full GC, all transitions between states are possible.  During Full GC, we should be in a safepoint.

  if ((orig_affiliation == ShenandoahAffiliation::FREE) || (new_affiliation == ShenandoahAffiliation::FREE)) {
    shenandoah_assert_heaplocked_or_fullgc_safepoint();
  }
}

inline void ShenandoahHeap::set_affiliation(ShenandoahHeapRegion* r, ShenandoahAffiliation new_affiliation) {
#ifdef ASSERT
  assert_lock_for_affiliation(region_affiliation(r), new_affiliation);
#endif
  _affiliations[r->index()] = (uint8_t) new_affiliation;
}

inline ShenandoahAffiliation ShenandoahHeap::region_affiliation(size_t index) {
  return (ShenandoahAffiliation) _affiliations[index];
}

inline bool ShenandoahHeap::requires_marking(const void* entry) const {
  oop obj = cast_to_oop(entry);
  return !_marking_context->is_marked_strong(obj);
}

inline bool ShenandoahHeap::in_collection_set(oop p) const {
  assert(collection_set() != nullptr, "Sanity");
  return collection_set()->is_in(p);
}

inline bool ShenandoahHeap::in_collection_set_loc(void* p) const {
  assert(collection_set() != nullptr, "Sanity");
  return collection_set()->is_in_loc(p);
}


inline bool ShenandoahHeap::is_stable() const {
  return _gc_state.is_clear();
}

inline bool ShenandoahHeap::has_evacuation_reserve_quantities() const {
  return _has_evacuation_reserve_quantities;
}

inline bool ShenandoahHeap::is_idle() const {
  return _gc_state.is_unset(MARKING | EVACUATION | UPDATEREFS);
}

inline bool ShenandoahHeap::is_concurrent_mark_in_progress() const {
  return _gc_state.is_set(MARKING);
}

inline bool ShenandoahHeap::is_concurrent_young_mark_in_progress() const {
  return _gc_state.is_set(YOUNG_MARKING);
}

inline bool ShenandoahHeap::is_concurrent_old_mark_in_progress() const {
  return _gc_state.is_set(OLD_MARKING);
}

inline bool ShenandoahHeap::is_evacuation_in_progress() const {
  return _gc_state.is_set(EVACUATION);
}

inline bool ShenandoahHeap::is_degenerated_gc_in_progress() const {
  return _degenerated_gc_in_progress.is_set();
}

inline bool ShenandoahHeap::is_full_gc_in_progress() const {
  return _full_gc_in_progress.is_set();
}

inline bool ShenandoahHeap::is_full_gc_move_in_progress() const {
  return _full_gc_move_in_progress.is_set();
}

inline bool ShenandoahHeap::is_update_refs_in_progress() const {
  return _gc_state.is_set(UPDATEREFS);
}

inline bool ShenandoahHeap::is_stw_gc_in_progress() const {
  return is_full_gc_in_progress() || is_degenerated_gc_in_progress();
}

inline bool ShenandoahHeap::is_concurrent_strong_root_in_progress() const {
  return _concurrent_strong_root_in_progress.is_set();
}

inline bool ShenandoahHeap::is_concurrent_weak_root_in_progress() const {
  return _gc_state.is_set(WEAK_ROOTS);
}

<<<<<<< HEAD
=======
inline bool ShenandoahHeap::is_aging_cycle() const {
  return _is_aging_cycle.is_set();
}

inline size_t ShenandoahHeap::set_promoted_reserve(size_t new_val) {
  size_t orig = _promoted_reserve;
  _promoted_reserve = new_val;
  return orig;
}

inline size_t ShenandoahHeap::get_promoted_reserve() const {
  return _promoted_reserve;
}

inline size_t ShenandoahHeap::set_old_evac_reserve(size_t new_val) {
  size_t orig = _old_evac_reserve;
  _old_evac_reserve = new_val;
  return orig;
}

inline size_t ShenandoahHeap::get_old_evac_reserve() const {
  return _old_evac_reserve;
}

inline void ShenandoahHeap::augment_old_evac_reserve(size_t increment) {
  _old_evac_reserve += increment;
}

inline void ShenandoahHeap::augment_promo_reserve(size_t increment) {
  _promoted_reserve += increment;
}

inline void ShenandoahHeap::reset_promoted_expended() {
  Atomic::store(&_promoted_expended, (size_t) 0);
}

inline size_t ShenandoahHeap::expend_promoted(size_t increment) {
  return Atomic::add(&_promoted_expended, increment);
}

inline size_t ShenandoahHeap::unexpend_promoted(size_t decrement) {
  return Atomic::sub(&_promoted_expended, decrement);
}

inline size_t ShenandoahHeap::get_promoted_expended() {
  return Atomic::load(&_promoted_expended);
}

inline size_t ShenandoahHeap::set_young_evac_reserve(size_t new_val) {
  size_t orig = _young_evac_reserve;
  _young_evac_reserve = new_val;
  return orig;
}

inline size_t ShenandoahHeap::get_young_evac_reserve() const {
  return _young_evac_reserve;
}

>>>>>>> 2618aa69
template<class T>
inline void ShenandoahHeap::marked_object_iterate(ShenandoahHeapRegion* region, T* cl) {
  marked_object_iterate(region, cl, region->top());
}

template<class T>
inline void ShenandoahHeap::marked_object_iterate(ShenandoahHeapRegion* region, T* cl, HeapWord* limit) {
  assert(! region->is_humongous_continuation(), "no humongous continuation regions here");

  ShenandoahMarkingContext* const ctx = marking_context();

  HeapWord* tams = ctx->top_at_mark_start(region);

  size_t skip_bitmap_delta = 1;
  HeapWord* start = region->bottom();
  HeapWord* end = MIN2(tams, region->end());

  // Step 1. Scan below the TAMS based on bitmap data.
  HeapWord* limit_bitmap = MIN2(limit, tams);

  // Try to scan the initial candidate. If the candidate is above the TAMS, it would
  // fail the subsequent "< limit_bitmap" checks, and fall through to Step 2.
  HeapWord* cb = ctx->get_next_marked_addr(start, end);

  intx dist = ShenandoahMarkScanPrefetch;
  if (dist > 0) {
    // Batched scan that prefetches the oop data, anticipating the access to
    // either header, oop field, or forwarding pointer. Not that we cannot
    // touch anything in oop, while it still being prefetched to get enough
    // time for prefetch to work. This is why we try to scan the bitmap linearly,
    // disregarding the object size. However, since we know forwarding pointer
    // precedes the object, we can skip over it. Once we cannot trust the bitmap,
    // there is no point for prefetching the oop contents, as oop->size() will
    // touch it prematurely.

    // No variable-length arrays in standard C++, have enough slots to fit
    // the prefetch distance.
    static const int SLOT_COUNT = 256;
    guarantee(dist <= SLOT_COUNT, "adjust slot count");
    HeapWord* slots[SLOT_COUNT];

    int avail;
    do {
      avail = 0;
      for (int c = 0; (c < dist) && (cb < limit_bitmap); c++) {
        Prefetch::read(cb, oopDesc::mark_offset_in_bytes());
        slots[avail++] = cb;
        cb += skip_bitmap_delta;
        if (cb < limit_bitmap) {
          cb = ctx->get_next_marked_addr(cb, limit_bitmap);
        }
      }

      for (int c = 0; c < avail; c++) {
        assert (slots[c] < tams,  "only objects below TAMS here: "  PTR_FORMAT " (" PTR_FORMAT ")", p2i(slots[c]), p2i(tams));
        assert (slots[c] < limit, "only objects below limit here: " PTR_FORMAT " (" PTR_FORMAT ")", p2i(slots[c]), p2i(limit));
        oop obj = cast_to_oop(slots[c]);
        assert(oopDesc::is_oop(obj), "sanity");
        assert(ctx->is_marked(obj), "object expected to be marked");
        cl->do_object(obj);
      }
    } while (avail > 0);
  } else {
    while (cb < limit_bitmap) {
      assert (cb < tams,  "only objects below TAMS here: "  PTR_FORMAT " (" PTR_FORMAT ")", p2i(cb), p2i(tams));
      assert (cb < limit, "only objects below limit here: " PTR_FORMAT " (" PTR_FORMAT ")", p2i(cb), p2i(limit));
      oop obj = cast_to_oop(cb);
      assert(oopDesc::is_oop(obj), "sanity");
      assert(ctx->is_marked(obj), "object expected to be marked");
      cl->do_object(obj);
      cb += skip_bitmap_delta;
      if (cb < limit_bitmap) {
        cb = ctx->get_next_marked_addr(cb, limit_bitmap);
      }
    }
  }

  // Step 2. Accurate size-based traversal, happens past the TAMS.
  // This restarts the scan at TAMS, which makes sure we traverse all objects,
  // regardless of what happened at Step 1.
  HeapWord* cs = tams;
  while (cs < limit) {
    assert (cs >= tams, "only objects past TAMS here: "   PTR_FORMAT " (" PTR_FORMAT ")", p2i(cs), p2i(tams));
    assert (cs < limit, "only objects below limit here: " PTR_FORMAT " (" PTR_FORMAT ")", p2i(cs), p2i(limit));
    oop obj = cast_to_oop(cs);
    assert(oopDesc::is_oop(obj), "sanity");
    assert(ctx->is_marked(obj), "object expected to be marked");
    size_t size = obj->size();
    cl->do_object(obj);
    cs += size;
  }
}

template <class T>
class ShenandoahObjectToOopClosure : public ObjectClosure {
  T* _cl;
public:
  ShenandoahObjectToOopClosure(T* cl) : _cl(cl) {}

  void do_object(oop obj) {
    obj->oop_iterate(_cl);
  }
};

template <class T>
class ShenandoahObjectToOopBoundedClosure : public ObjectClosure {
  T* _cl;
  MemRegion _bounds;
public:
  ShenandoahObjectToOopBoundedClosure(T* cl, HeapWord* bottom, HeapWord* top) :
    _cl(cl), _bounds(bottom, top) {}

  void do_object(oop obj) {
    obj->oop_iterate(_cl, _bounds);
  }
};

template<class T>
inline void ShenandoahHeap::marked_object_oop_iterate(ShenandoahHeapRegion* region, T* cl, HeapWord* top) {
  if (region->is_humongous()) {
    HeapWord* bottom = region->bottom();
    if (top > bottom) {
      region = region->humongous_start_region();
      ShenandoahObjectToOopBoundedClosure<T> objs(cl, bottom, top);
      marked_object_iterate(region, &objs);
    }
  } else {
    ShenandoahObjectToOopClosure<T> objs(cl);
    marked_object_iterate(region, &objs, top);
  }
}

inline ShenandoahHeapRegion* ShenandoahHeap::get_region(size_t region_idx) const {
  if (region_idx < _num_regions) {
    return _regions[region_idx];
  } else {
    return nullptr;
  }
}

inline ShenandoahMarkingContext* ShenandoahHeap::complete_marking_context() const {
  assert (_marking_context->is_complete()," sanity");
  return _marking_context;
}

inline ShenandoahMarkingContext* ShenandoahHeap::marking_context() const {
  return _marking_context;
}

<<<<<<< HEAD
=======
inline void ShenandoahHeap::clear_cards_for(ShenandoahHeapRegion* region) {
  if (mode()->is_generational()) {
    _card_scan->mark_range_as_empty(region->bottom(), pointer_delta(region->end(), region->bottom()));
  }
}

inline void ShenandoahHeap::mark_card_as_dirty(void* location) {
  if (mode()->is_generational()) {
    _card_scan->mark_card_as_dirty((HeapWord*)location);
  }
}

>>>>>>> 2618aa69
#endif // SHARE_GC_SHENANDOAH_SHENANDOAHHEAP_INLINE_HPP<|MERGE_RESOLUTION|>--- conflicted
+++ resolved
@@ -674,8 +674,9 @@
   return _gc_state.is_set(WEAK_ROOTS);
 }
 
-<<<<<<< HEAD
-=======
+#ifdef 0
+// This part should move to the generational heap
+
 inline bool ShenandoahHeap::is_aging_cycle() const {
   return _is_aging_cycle.is_set();
 }
@@ -734,7 +735,8 @@
   return _young_evac_reserve;
 }
 
->>>>>>> 2618aa69
+#endif // move everything above to generational heap
+
 template<class T>
 inline void ShenandoahHeap::marked_object_iterate(ShenandoahHeapRegion* region, T* cl) {
   marked_object_iterate(region, cl, region->top());
@@ -884,8 +886,8 @@
   return _marking_context;
 }
 
-<<<<<<< HEAD
-=======
+#ifdef 0 
+// Move this section to generational heap
 inline void ShenandoahHeap::clear_cards_for(ShenandoahHeapRegion* region) {
   if (mode()->is_generational()) {
     _card_scan->mark_range_as_empty(region->bottom(), pointer_delta(region->end(), region->bottom()));
@@ -897,6 +899,6 @@
     _card_scan->mark_card_as_dirty((HeapWord*)location);
   }
 }
-
->>>>>>> 2618aa69
+#endif // Generational heap
+
 #endif // SHARE_GC_SHENANDOAH_SHENANDOAHHEAP_INLINE_HPP