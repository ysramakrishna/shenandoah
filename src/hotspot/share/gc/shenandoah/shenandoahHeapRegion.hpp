--- conflicted
+++ resolved
@@ -347,16 +347,11 @@
     return _index;
   }
 
-<<<<<<< HEAD
-  // Allocation (return NULL if full)
+  // Allocation (return nullptr if full)
   inline HeapWord* allocate_aligned(size_t word_size, ShenandoahAllocRequest &req, size_t alignment_in_words);
 
-  // Allocation (return NULL if full)
+  // Allocation (return nullptr if full)
   inline HeapWord* allocate(size_t word_size, ShenandoahAllocRequest req);
-=======
-  // Allocation (return null if full)
-  inline HeapWord* allocate(size_t word_size, ShenandoahAllocRequest::Type type);
->>>>>>> 861e3020
 
   inline void clear_live_data();
   void set_live_data(size_t s);
