--- conflicted
+++ resolved
@@ -120,15 +120,9 @@
     if (ShenandoahGenerationalAdaptiveTenuring && !ShenandoahGenerationalCensusAtEvac) {
       ShenandoahGenerationalHeap* gen_heap = (ShenandoahGenerationalHeap*)heap;
       assert(region->is_young(), "Only for young objects");
-<<<<<<< HEAD
-      uint age = ShenandoahGenerationalHeap::get_object_age_concurrent(obj);
+      uint age = ShenandoahGenerationalHeap::get_object_age(obj);
       CENSUS_NOISE(gen_heap->age_census()->add(age, region->age(), region->youth(), size, worker_id);)
       NO_CENSUS_NOISE(gen_heap->age_census()->add(age, region->age(), size, worker_id);)
-=======
-      uint age = ShenandoahHeap::get_object_age(obj);
-      CENSUS_NOISE(heap->age_census()->add(age, region->age(), region->youth(), size, worker_id);)
-      NO_CENSUS_NOISE(heap->age_census()->add(age, region->age(), size, worker_id);)
->>>>>>> 2618aa69
     }
   }
 
