--- conflicted
+++ resolved
@@ -48,13 +48,8 @@
 
 template <GenerationMode GENERATION>
 template <class T>
-<<<<<<< HEAD
 void ShenandoahInitMarkRootsClosure<GENERATION>::do_oop_work(T* p) {
-  ShenandoahMark::mark_through_ref<T, GENERATION, NONE, NO_DEDUP>(p, _heap, _queue, _mark_context, false);
-=======
-void ShenandoahInitMarkRootsClosure::do_oop_work(T* p) {
-  ShenandoahMark::mark_through_ref<T, NO_DEDUP>(p, _queue, _mark_context, false);
->>>>>>> bd2744dd
+  ShenandoahMark::mark_through_ref<T, GENERATION, NO_DEDUP>(p, _queue, _mark_context, false);
 }
 
 template <class T>
@@ -250,76 +245,37 @@
   void do_buffer_impl(void **buffer, size_t size) {
     for (size_t i = 0; i < size; ++i) {
       oop *p = (oop *) &buffer[i];
-<<<<<<< HEAD
-      ShenandoahMark::mark_through_ref<oop, GENERATION, NONE, STRING_DEDUP>(p, _heap, _queue, _mark_context, false);
+      ShenandoahMark::mark_through_ref<oop, GENERATION, STRING_DEDUP>(p, _queue, _mark_context, false);
     }
   }
 };
 
-template<class T, GenerationMode GENERATION, UpdateRefsMode UPDATE_REFS, StringDedupMode STRING_DEDUP>
-inline void ShenandoahMark::mark_through_ref(T *p, ShenandoahHeap* heap, ShenandoahObjToScanQueue* q, ShenandoahMarkingContext* const mark_context, bool weak) {
-=======
-      ShenandoahMark::mark_through_ref<oop, STRING_DEDUP>(p, _queue, _mark_context, false);
-    }
-  }
-};
-
-template<class T, StringDedupMode STRING_DEDUP>
-inline void ShenandoahMark::mark_through_ref(T* p, ShenandoahObjToScanQueue* q, ShenandoahMarkingContext* const mark_context, bool weak) {
->>>>>>> bd2744dd
+template<class T, GenerationMode GENERATION, StringDedupMode STRING_DEDUP>
+inline void ShenandoahMark::mark_through_ref(T *p, ShenandoahObjToScanQueue* q, ShenandoahMarkingContext* const mark_context, bool weak) {
   T o = RawAccess<>::oop_load(p);
   if (!CompressedOops::is_null(o)) {
     oop obj = CompressedOops::decode_not_null(o);
 
-<<<<<<< HEAD
-    // Note: Only when concurrently updating references can obj be different
-    // (that is, really different, not just different from-/to-space copies of the same)
-    // from the one we originally loaded. Mutator thread can beat us by writing something
-    // else into the location. In that case, we would mark through that updated value,
-    // on the off-chance it is not handled by other means (e.g. via SATB). However,
-    // if that write was NULL, we don't need to do anything else.
-    if (UPDATE_REFS != CONCURRENT || !CompressedOops::is_null(obj)) {
-      shenandoah_assert_not_forwarded(p, obj);
-      shenandoah_assert_not_in_cset_except(p, obj, heap->cancelled_gc());
-
-      if (GENERATION != YOUNG || heap->is_in_young(obj)) {
-        bool skip_live = false;
-        bool marked;
-        if (weak) {
-          marked = mark_context->mark_weak(obj);
-        } else {
-          marked = mark_context->mark_strong(obj, /* was_upgraded = */ skip_live);
-        }
-        if (marked) {
-          bool pushed = q->push(ShenandoahMarkTask(obj, skip_live, weak));
-          assert(pushed, "overflow queue should always succeed pushing");
-
-          if ((STRING_DEDUP == ENQUEUE_DEDUP) && ShenandoahStringDedup::is_candidate(obj)) {
-            assert(ShenandoahStringDedup::is_enabled(), "Must be enabled");
-            ShenandoahStringDedup::enqueue_candidate(obj);
-          }
+    shenandoah_assert_not_forwarded(p, obj);
+    shenandoah_assert_not_in_cset_except(p, obj, ShenandoahHeap::heap()->cancelled_gc());
+
+    if (GENERATION != YOUNG || heap->is_in_young(obj)) {
+      bool skip_live = false;
+      bool marked;
+      if (weak) {
+        marked = mark_context->mark_weak(obj);
+      } else {
+        marked = mark_context->mark_strong(obj, /* was_upgraded = */ skip_live);
+      }
+      if (marked) {
+        bool pushed = q->push(ShenandoahMarkTask(obj, skip_live, weak));
+        assert(pushed, "overflow queue should always succeed pushing");
+
+        if ((STRING_DEDUP == ENQUEUE_DEDUP) && ShenandoahStringDedup::is_candidate(obj)) {
+          assert(ShenandoahStringDedup::is_enabled(), "Must be enabled");
+          ShenandoahStringDedup::enqueue_candidate(obj);
         }
       }
-=======
-    shenandoah_assert_not_forwarded(p, obj);
-    shenandoah_assert_not_in_cset_except(p, obj, ShenandoahHeap::heap()->cancelled_gc());
-
-    bool skip_live = false;
-    bool marked;
-    if (weak) {
-      marked = mark_context->mark_weak(obj);
-    } else {
-      marked = mark_context->mark_strong(obj, /* was_upgraded = */ skip_live);
-    }
-    if (marked) {
-      bool pushed = q->push(ShenandoahMarkTask(obj, skip_live, weak));
-      assert(pushed, "overflow queue should always succeed pushing");
->>>>>>> bd2744dd
-
-      if ((STRING_DEDUP == ENQUEUE_DEDUP) && ShenandoahStringDedup::is_candidate(obj)) {
-        assert(ShenandoahStringDedup::is_enabled(), "Must be enabled");
-        ShenandoahStringDedup::enqueue_candidate(obj);
-      }
     }
 
     shenandoah_assert_marked(p, obj);
