--- conflicted
+++ resolved
@@ -370,12 +370,10 @@
 
 void ShenandoahRegionChunkIterator::reset() {
   _index = 0;
-<<<<<<< HEAD
-}
-
+}
+
+// ysr TODO: is this gone?
 ShenandoahVerifyNoYoungRefsClosure::ShenandoahVerifyNoYoungRefsClosure():
   _gen_heap(ShenandoahGenerationalHeap::gen_heap()) {
   assert(_gen_heap->mode()->is_generational(), "Don't use when non-generational");
-=======
->>>>>>> 2618aa69
 }