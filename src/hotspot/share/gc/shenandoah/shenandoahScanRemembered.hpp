/*
 * Copyright Amazon.com Inc. or its affiliates. All Rights Reserved.
 * DO NOT ALTER OR REMOVE COPYRIGHT NOTICES OR THIS FILE HEADER.
 *
 * This code is free software; you can redistribute it and/or modify it
 * under the terms of the GNU General Public License version 2 only, as
 * published by the Free Software Foundation.
 *
 * This code is distributed in the hope that it will be useful, but WITHOUT
 * ANY WARRANTY; without even the implied warranty of MERCHANTABILITY or
 * FITNESS FOR A PARTICULAR PURPOSE.  See the GNU General Public License
 * version 2 for more details (a copy is included in the LICENSE file that
 * accompanied this code).
 *
 * You should have received a copy of the GNU General Public License version
 * 2 along with this work; if not, write to the Free Software Foundation,
 * Inc., 51 Franklin St, Fifth Floor, Boston, MA 02110-1301 USA.
 *
 * Please contact Oracle, 500 Oracle Parkway, Redwood Shores, CA 94065 USA
 * or visit www.oracle.com if you need additional information or have any
 * questions.
 *
 */

#ifndef SHARE_GC_SHENANDOAH_SHENANDOAHSCANREMEMBERED_HPP
#define SHARE_GC_SHENANDOAH_SHENANDOAHSCANREMEMBERED_HPP

// Terminology used within this source file:
//
// Card Entry:   This is the information that identifies whether a
//               particular card-table entry is Clean or Dirty.  A clean
//               card entry denotes that the associated memory does not
//               hold references to young-gen memory.
//
// Card Region, aka
// Card Memory:  This is the region of memory that is assocated with a
//               particular card entry.
//
// Card Cluster: A card cluster represents 64 card entries.  A card
//               cluster is the minimal amount of work performed at a
//               time by a parallel thread.  Note that the work required
//               to scan a card cluster is somewhat variable in that the
//               required effort depends on how many cards are dirty, how
//               many references are held within the objects that span a
//               DIRTY card's memory, and on the size of the object
//               that spans the end of a DIRTY card's memory (because
//               that object, if it's not an array, may need to be scanned in
//               its entirety, when the object is imprecisely dirtied. Imprecise
//               dirtying is when the card corresponding to the object header
//               is dirtied, rather than the card on which the updated field lives).
//               To better balance work amongst them, parallel worker threads dynamically
//               claim clusters and are flexible in the number of clusters they
//               process.
//
// A cluster represents a "natural" quantum of work to be performed by
// a parallel GC thread's background remembered set scanning efforts.
// The notion of cluster is similar to the notion of stripe in the
// implementation of parallel GC card scanning.  However, a cluster is
// typically smaller than a stripe, enabling finer grain division of
// labor between multiple threads, and potentially better load balancing
// when dirty cards are not uniformly distributed in the heap, as is often
// the case with generational workloads where more recently promoted objects
// may be dirtied more frequently that older objects.
//
// For illustration, consider the following possible JVM configurations:
//
//   Scenario 1:
//     RegionSize is 128 MB
//     Span of a card entry is 512 B
//     Each card table entry consumes 1 B
//     Assume one long word (8 B)of the card table represents a cluster.
//       This long word holds 8 card table entries, spanning a
//       total of 8*512 B = 4 KB of the heap
//     The number of clusters per region is 128 MB / 4 KB = 32 K
//
//   Scenario 2:
//     RegionSize is 128 MB
//     Span of each card entry is 128 B
//     Each card table entry consumes 1 bit
//     Assume one int word (4 B) of the card table represents a cluster.
//       This int word holds 32 b/1 b = 32 card table entries, spanning a
//       total of 32 * 128 B = 4 KB of the heap
//     The number of clusters per region is 128 MB / 4 KB = 32 K
//
//   Scenario 3:
//     RegionSize is 128 MB
//     Span of each card entry is 512 B
//     Each card table entry consumes 1 bit
//     Assume one long word (8 B) of card table represents a cluster.
//       This long word holds 64 b/ 1 b = 64 card table entries, spanning a
//       total of 64 * 512 B = 32 KB of the heap
//     The number of clusters per region is 128 MB / 32 KB = 4 K
//
// At the start of a new young-gen concurrent mark pass, the gang of
// Shenandoah worker threads collaborate in performing the following
// actions:
//
//  Let old_regions = number of ShenandoahHeapRegion comprising
//    old-gen memory
//  Let region_size = ShenandoahHeapRegion::region_size_bytes()
//    represent the number of bytes in each region
//  Let clusters_per_region = region_size / 512
//  Let rs represent the relevant RememberedSet implementation
//    (an instance of ShenandoahDirectCardMarkRememberedSet or an instance
//     of a to-be-implemented ShenandoahBufferWithSATBRememberedSet)
//
//  for each ShenandoahHeapRegion old_region in the whole heap
//    determine the cluster number of the first cluster belonging
//      to that region
//    for each cluster contained within that region
//      Assure that exactly one worker thread processes each
//      cluster, each thread making a series of invocations of the
//      following:
//
//        rs->process_clusters(worker_id, ReferenceProcessor *,
//                             ShenandoahConcurrentMark *, cluster_no, cluster_count,
//                             HeapWord *end_of_range, OopClosure *oops);
//
//  For efficiency, divide up the clusters so that different threads
//  are responsible for processing different clusters.  Processing costs
//  may vary greatly between clusters for the following reasons:
//
//        a) some clusters contain mostly dirty cards and other
//           clusters contain mostly clean cards
//        b) some clusters contain mostly primitive data and other
//           clusters contain mostly reference data
//        c) some clusters are spanned by very large non-array objects that
//           begin in some other cluster.  When a large non-array object
//           beginning in a preceding cluster spans large portions of
//           this cluster, then because of imprecise dirtying, the
//           portion of the object in this cluster may be clean, but
//           will need to be processed by the worker responsible for
//           this cluster, potentially increasing its work.
//        d) in the case that the end of this cluster is spanned by a
//           very large non-array object, the worker for this cluster will
//           be responsible for processing the portion of the object
//           in this cluster.
//
// Though an initial division of labor between marking threads may
// assign equal numbers of clusters to be scanned by each thread, it
// should be expected that some threads will finish their assigned
// work before others.  Therefore, some amount of the full remembered
// set scanning effort should be held back and assigned incrementally
// to the threads that end up with excess capacity.  Consider the
// following strategy for dividing labor:
//
//        1. Assume there are 8 marking threads and 1024 remembered
//           set clusters to be scanned.
//        2. Assign each thread to scan 64 clusters.  This leaves
//           512 (1024 - (8*64)) clusters to still be scanned.
//        3. As the 8 server threads complete previous cluster
//           scanning assignments, issue each of the next 8 scanning
//           assignments as units of 32 additional cluster each.
//           In the case that there is high variance in effort
//           associated with previous cluster scanning assignments,
//           multiples of these next assignments may be serviced by
//           the server threads that were previously assigned lighter
//           workloads.
//        4. Make subsequent scanning assignments as follows:
//             a) 8 assignments of size 16 clusters
//             b) 8 assignments of size 8 clusters
//             c) 16 assignments of size 4 clusters
//
//    When there is no more remembered set processing work to be
//    assigned to a newly idled worker thread, that thread can move
//    on to work on other tasks associated with root scanning until such
//    time as all clusters have been examined.
//
// Remembered set scanning is designed to run concurrently with
// mutator threads, with multiple concurrent workers. Furthermore, the
// current implementation of remembered set scanning never clears a
// card once it has been marked.
//
// These limitations will be addressed in future enhancements to the
// existing implementation.

#include <stdint.h>
#include "gc/shared/workerThread.hpp"
#include "gc/shenandoah/shenandoahCardStats.hpp"
#include "gc/shenandoah/shenandoahCardTable.hpp"
#include "gc/shenandoah/shenandoahNumberSeq.hpp"
#include "gc/shenandoah/shenandoahTaskqueue.hpp"
#include "memory/iterator.hpp"
#include "utilities/globalDefinitions.hpp"

class ShenandoahConcurrentMark;
class ShenandoahGenerationalHeap;
class ShenandoahHeap;
class ShenandoahHeapRegion;
class ShenandoahReferenceProcessor;
class ShenandoahRegionIterator;
class ShenandoahMarkingContext;

class CardTable;
typedef CardTable::CardValue CardValue;

class ShenandoahDirectCardMarkRememberedSet: public CHeapObj<mtGC> {

private:

  // Use symbolic constants defined in cardTable.hpp
  //  CardTable::card_shift = 9;
  //  CardTable::card_size = 512;
  //  CardTable::card_size_in_words = 64;
  //  CardTable::clean_card_val()
  //  CardTable::dirty_card_val()

  const size_t LogCardValsPerIntPtr;    // the number of card values (entries) in an intptr_t
  const size_t LogCardSizeInWords;      // the size of a card in heap word units

  ShenandoahHeap *_heap;
  ShenandoahCardTable *_card_table;
  size_t _card_shift;
  size_t _total_card_count;
  size_t _cluster_count;
  HeapWord *_whole_heap_base;   // Points to first HeapWord of data contained within heap memory
  CardValue* _byte_map;         // Points to first entry within the card table
  CardValue* _byte_map_base;    // Points to byte_map minus the bias computed from address of heap memory

public:

  // count is the number of cards represented by the card table.
  ShenandoahDirectCardMarkRememberedSet(ShenandoahCardTable *card_table, size_t total_card_count);

  // Card index is zero-based relative to _byte_map.
  size_t last_valid_index() const;
  size_t total_cards() const;
  size_t card_index_for_addr(HeapWord *p) const;
  HeapWord *addr_for_card_index(size_t card_index) const;
  inline const CardValue* get_card_table_byte_map(bool write_table) const;
  inline bool is_card_dirty(size_t card_index) const;
  inline bool is_write_card_dirty(size_t card_index) const;
  inline void mark_card_as_dirty(size_t card_index);
  inline void mark_range_as_dirty(size_t card_index, size_t num_cards);
  inline void mark_card_as_clean(size_t card_index);
  inline void mark_range_as_clean(size_t card_index, size_t num_cards);
  inline bool is_card_dirty(HeapWord *p) const;
  inline void mark_card_as_dirty(HeapWord *p);
  inline void mark_range_as_dirty(HeapWord *p, size_t num_heap_words);
  inline void mark_card_as_clean(HeapWord *p);
  inline void mark_range_as_clean(HeapWord *p, size_t num_heap_words);
  inline size_t cluster_count() const;

  // Called by GC thread at start of concurrent mark to exchange roles of read and write remembered sets.
  // Not currently used because mutator write barrier does not honor changes to the location of card table.
  // Instead of swap_remset, the current implementation of concurrent remembered set scanning does reset_remset
  // in parallel threads, each invocation processing one entire HeapRegion at a time.
  void swap_remset() {  _card_table->swap_card_tables(); }

  // Merge any dirty values from write table into the read table, while leaving
  // the write table unchanged.
  void merge_write_table(HeapWord* start, size_t word_count);

  // Destructively copy the write table to the read table, and clean the write table.
  void reset_remset(HeapWord* start, size_t word_count);

  // Called by GC thread after scanning old remembered set in order to prepare for next GC pass
  void clear_old_remset() {  _card_table->clear_read_table(); }
};

// A ShenandoahCardCluster represents the minimal unit of work
// performed by independent parallel GC threads during scanning of
// remembered sets.
//
// The GC threads that perform card-table remembered set scanning may
// overwrite card-table entries to mark them as clean in the case that
// the associated memory no longer holds references to young-gen
// memory.  Rather than access the card-table entries directly, all GC
// thread access to card-table information is made by way of the
// ShenandoahCardCluster data abstraction.  This abstraction
// effectively manages access to multiple possible underlying
// remembered set implementations, including a traditional card-table
// approach and a SATB-based approach.
//
// The API services represent a compromise between efficiency and
// convenience.
//
// Multiple GC threads that scan the remembered set
// in parallel.  The desire is to divide the complete scanning effort
// into multiple clusters of work that can be independently processed
// by individual threads without need for synchronizing efforts
// between the work performed by each task.  The term "cluster" of
// work is similar to the term "stripe" as used in the implementation
// of Parallel GC.
//
// Complexity arises when an object to be scanned crosses the boundary
// between adjacent cluster regions.  Here is the protocol that we currently
// follow:
//
//  1. The thread responsible for scanning the cards in a cluster modifies
//     the associated card-table entries. Only cards that are dirty are
//     processed, except as described below for the case of objects that
//     straddle more than one card.
//  2. Object Arrays are precisely dirtied, so only the portion of the obj-array
//     that overlaps the range of dirty cards in its cluster are scanned
//     by each worker thread. This holds for portions of obj-arrays that extend
//     over clusters processed by different workers, with each worked responsible
//     for scanning the portion of the obj-array overlapping the dirty cards in
//     its cluster.
//  3. Non-array objects are precisely dirtied by the interpreter and the compilers
//     For such objects that extend over multiple cards, or even multiple clusters,
//     the entire object is scanned by the worker that processes the (dirty) card on
//     which the object's header lies. (However, GC workers should precisely dirty the
//     cards with inter-regional/inter-generational pointers in the body of this object,
//     thus making subsequent scans potentially less expensive.) Such larger non-array
//     objects are relatively rare.
//
//  A possible criticism:
//  C. The representation of pointer location descriptive information
//     within Klass representations is not designed for efficient
//     "random access".  An alternative approach to this design would
//     be to scan very large objects multiple times, once for each
//     cluster that is spanned by the object's range.  This reduces
//     unnecessary overscan, but it introduces different sorts of
//     overhead effort:
//       i) For each spanned cluster, we have to look up the start of
//          the crossing object.
//      ii) Each time we scan the very large object, we have to
//          sequentially walk through its pointer location
//          descriptors, skipping over all of the pointers that
//          precede the start of the range of addresses that we
//          consider relevant.


// Because old-gen heap memory is not necessarily contiguous, and
// because cards are not necessarily maintained for young-gen memory,
// consecutive card numbers do not necessarily correspond to consecutive
// address ranges.  For the traditional direct-card-marking
// implementation of this interface, consecutive card numbers are
// likely to correspond to contiguous regions of memory, but this
// should not be assumed.  Instead, rely only upon the following:
//
//  1. All card numbers for cards pertaining to the same
//     ShenandoahHeapRegion are consecutively numbered.
//  2. In the case that neighboring ShenandoahHeapRegions both
//     represent old-gen memory, the card regions that span the
//     boundary between these neighboring heap regions will be
//     consecutively numbered.
//  3. (A corollary) In the case that an old-gen object straddles the
//     boundary between two heap regions, the card regions that
//     correspond to the span of this object will be consecutively
//     numbered.
//
// ShenandoahCardCluster abstracts access to the remembered set
// and also keeps track of crossing map information to allow efficient
// resolution of object start addresses.
//
// ShenandoahCardCluster supports all of the services of
// RememberedSet, plus it supports register_object() and lookup_object().
// Note that we only need to register the start addresses of the object that
// overlays the first address of a card; we need to do this for every card.
// In other words, register_object() checks if the object crosses a card boundary,
// and updates the offset value for each card that the object crosses into.
// For objects that don't straddle cards, nothing needs to be done.
//
// The RememberedSet template parameter is intended to represent either
//     ShenandoahDirectCardMarkRememberedSet, or a to-be-implemented
//     ShenandoahBufferWithSATBRememberedSet.
template<typename RememberedSet>
class ShenandoahCardCluster: public CHeapObj<mtGC> {

private:
  RememberedSet *_rs;

public:
  static const size_t CardsPerCluster = 64;

private:
  typedef struct cross_map { uint8_t first; uint8_t last; } xmap;
  typedef union crossing_info { uint16_t short_word; xmap offsets; } crossing_info;

  // ObjectStartsInCardRegion bit is set within a crossing_info.offsets.start iff at least one object starts within
  // a particular card region.  We pack this bit into start byte under assumption that start byte is accessed less
  // frequently than last byte.  This is true when number of clean cards is greater than number of dirty cards.
  static const uint16_t ObjectStartsInCardRegion = 0x80;
  static const uint16_t FirstStartBits           = 0x7f;

  // Check that we have enough bits to store the largest possible offset into a card for an object start.
  // The value for maximum card size is based on the constraints for GCCardSizeInBytes in gc_globals.hpp.
  static const int MaxCardSize = NOT_LP64(512) LP64_ONLY(1024);
  STATIC_ASSERT((MaxCardSize / HeapWordSize) - 1 <= FirstStartBits);

  crossing_info *object_starts;

public:
  // If we're setting first_start, assume the card has an object.
  inline void set_first_start(size_t card_index, uint8_t value) {
    object_starts[card_index].offsets.first = ObjectStartsInCardRegion | value;
  }

  inline void set_last_start(size_t card_index, uint8_t value) {
    object_starts[card_index].offsets.last = value;
  }

  inline void set_starts_object_bit(size_t card_index) {
    object_starts[card_index].offsets.first |= ObjectStartsInCardRegion;
  }

  inline void clear_starts_object_bit(size_t card_index) {
    object_starts[card_index].offsets.first &= ~ObjectStartsInCardRegion;
  }

  // Returns true iff an object is known to start within the card memory associated with card card_index.
  inline bool starts_object(size_t card_index) const {
    return (object_starts[card_index].offsets.first & ObjectStartsInCardRegion) != 0;
  }

  inline void clear_objects_in_range(HeapWord *addr, size_t num_words) {
    size_t card_index = _rs->card_index_for_addr(addr);
    size_t last_card_index = _rs->card_index_for_addr(addr + num_words - 1);
    while (card_index <= last_card_index)
      object_starts[card_index++].short_word = 0;
  }

  ShenandoahCardCluster(RememberedSet *rs) {
    _rs = rs;
    // TODO: We don't really need object_starts entries for every card entry.  We only need these for
    // the card entries that correspond to old-gen memory.  But for now, let's be quick and dirty.
    object_starts = NEW_C_HEAP_ARRAY(crossing_info, rs->total_cards(), mtGC);
    for (size_t i = 0; i < rs->total_cards(); i++) {
      object_starts[i].short_word = 0;
    }
  }

  ~ShenandoahCardCluster() {
    FREE_C_HEAP_ARRAY(crossing_info, object_starts);
    object_starts = nullptr;
  }

  // There is one entry within the object_starts array for each card entry.
  //
  //  Suppose multiple garbage objects are coalesced during GC sweep
  //  into a single larger "free segment".  As each two objects are
  //  coalesced together, the start information pertaining to the second
  //  object must be removed from the objects_starts array.  If the
  //  second object had been been the first object within card memory,
  //  the new first object is the object that follows that object if
  //  that starts within the same card memory, or NoObject if the
  //  following object starts within the following cluster.  If the
  //  second object had been the last object in the card memory,
  //  replace this entry with the newly coalesced object if it starts
  //  within the same card memory, or with NoObject if it starts in a
  //  preceding card's memory.
  //
  //  Suppose a large free segment is divided into a smaller free
  //  segment and a new object.  The second part of the newly divided
  //  memory must be registered as a new object, overwriting at most
  //  one first_start and one last_start entry.  Note that one of the
  //  newly divided two objects might be a new GCLAB.
  //
  //  Suppose postprocessing of a GCLAB finds that the original GCLAB
  //  has been divided into N objects.  Each of the N newly allocated
  //  objects will be registered, overwriting at most one first_start
  //  and one last_start entries.
  //
  //  No object registration operations are linear in the length of
  //  the registered objects.
  //
  // Consider further the following observations regarding object
  // registration costs:
  //
  //   1. The cost is paid once for each old-gen object (Except when
  //      an object is demoted and repromoted, in which case we would
  //      pay the cost again).
  //   2. The cost can be deferred so that there is no urgency during
  //      mutator copy-on-first-access promotion.  Background GC
  //      threads will update the object_starts array by post-
  //      processing the contents of retired PLAB buffers.
  //   3. The bet is that these costs are paid relatively rarely
  //      because:
  //      a) Most objects die young and objects that die in young-gen
  //         memory never need to be registered with the object_starts
  //         array.
  //      b) Most objects that are promoted into old-gen memory live
  //         there without further relocation for a relatively long
  //         time, so we get a lot of benefit from each investment
  //         in registering an object.

public:

  // The starting locations of objects contained within old-gen memory
  // are registered as part of the remembered set implementation.  This
  // information is required when scanning dirty card regions that are
  // spanned by objects beginning within preceding card regions.  It
  // is necessary to find the first and last objects that begin within
  // this card region.  Starting addresses of objects are required to
  // find the object headers, and object headers provide information
  // about which fields within the object hold addresses.
  //
  // The old-gen memory allocator invokes register_object() for any
  // object that is allocated within old-gen memory.  This identifies
  // the starting addresses of objects that span boundaries between
  // card regions.
  //
  // It is not necessary to invoke register_object at the very instant
  // an object is allocated.  It is only necessary to invoke it
  // prior to the next start of a garbage collection concurrent mark
  // or concurrent update-references phase.  An "ideal" time to register
  // objects is during post-processing of a GCLAB after the GCLAB is
  // retired due to depletion of its memory.
  //
  // register_object() does not perform synchronization.  In the case
  // that multiple threads are registering objects whose starting
  // addresses are within the same cluster, races between these
  // threads may result in corruption of the object-start data
  // structures.  Parallel GC threads should avoid registering objects
  // residing within the same cluster by adhering to the following
  // coordination protocols:
  //
  //  1. Align thread-local GCLAB buffers with some TBD multiple of
  //     card clusters.  The card cluster size is 32 KB.  If the
  //     desired GCLAB size is 128 KB, align the buffer on a multiple
  //     of 4 card clusters.
  //  2. Post-process the contents of GCLAB buffers to register the
  //     objects allocated therein.  Allow one GC thread at a
  //     time to do the post-processing of each GCLAB.
  //  3. Since only one GC thread at a time is registering objects
  //     belonging to a particular allocation buffer, no locking
  //     is performed when registering these objects.
  //  4. Any remnant of unallocated memory within an expended GC
  //     allocation buffer is not returned to the old-gen allocation
  //     pool until after the GC allocation buffer has been post
  //     processed.  Before any remnant memory is returned to the
  //     old-gen allocation pool, the GC thread that scanned this GC
  //     allocation buffer performs a write-commit memory barrier.
  //  5. Background GC threads that perform tenuring of young-gen
  //     objects without a GCLAB use a CAS lock before registering
  //     each tenured object.  The CAS lock assures both mutual
  //     exclusion and memory coherency/visibility.  Note that an
  //     object tenured by a background GC thread will not overlap
  //     with any of the clusters that are receiving tenured objects
  //     by way of GCLAB buffers.  Multiple independent GC threads may
  //     attempt to tenure objects into a shared cluster.  This is why
  //     sychronization may be necessary.  Consider the following
  //     scenarios:
  //
  //     a) If two objects are tenured into the same card region, each
  //        registration may attempt to modify the first-start or
  //        last-start information associated with that card region.
  //        Furthermore, because the representations of first-start
  //        and last-start information within the object_starts array
  //        entry uses different bits of a shared uint_16 to represent
  //        each, it is necessary to lock the entire card entry
  //        before modifying either the first-start or last-start
  //        information within the entry.
  //     b) Suppose GC thread X promotes a tenured object into
  //        card region A and this tenured object spans into
  //        neighboring card region B.  Suppose GC thread Y (not equal
  //        to X) promotes a tenured object into cluster B.  GC thread X
  //        will update the object_starts information for card A.  No
  //        synchronization is required.
  //     c) In summary, when background GC threads register objects
  //        newly tenured into old-gen memory, they must acquire a
  //        mutual exclusion lock on the card that holds the starting
  //        address of the newly tenured object.  This can be achieved
  //        by using a CAS instruction to assure that the previous
  //        values of first-offset and last-offset have not been
  //        changed since the same thread inquired as to their most
  //        current values.
  //
  //     One way to minimize the need for synchronization between
  //     background tenuring GC threads is for each tenuring GC thread
  //     to promote young-gen objects into distinct dedicated cluster
  //     ranges.
  //  6. The object_starts information is only required during the
  //     starting of concurrent marking and concurrent evacuation
  //     phases of GC.  Before we start either of these GC phases, the
  //     JVM enters a safe point and all GC threads perform
  //     commit-write barriers to assure that access to the
  //     object_starts information is coherent.


  // Notes on synchronization of register_object():
  //
  //  1. For efficiency, there is no locking in the implementation of register_object()
  //  2. Thus, it is required that users of this service assure that concurrent/parallel invocations of
  //     register_object() do pertain to the same card's memory range.  See discussion below to understand
  //     the risks.
  //  3. When allocating from a TLAB or GCLAB, the mutual exclusion can be guaranteed by assuring that each
  //     LAB's start and end are aligned on card memory boundaries.
  //  4. Use the same lock that guarantees exclusivity when performing free-list allocation within heap regions.
  //
  // Register the newly allocated object while we're holding the global lock since there's no synchronization
  // built in to the implementation of register_object().  There are potential races when multiple independent
  // threads are allocating objects, some of which might span the same card region.  For example, consider
  // a card table's memory region within which three objects are being allocated by three different threads:
  //
  // objects being "concurrently" allocated:
  //    [-----a------][-----b-----][--------------c------------------]
  //            [---- card table memory range --------------]
  //
  // Before any objects are allocated, this card's memory range holds no objects.  Note that:
  //   allocation of object a wants to set the has-object, first-start, and last-start attributes of the preceding card region.
  //   allocation of object b wants to set the has-object, first-start, and last-start attributes of this card region.
  //   allocation of object c also wants to set the has-object, first-start, and last-start attributes of this card region.
  //
  // The thread allocating b and the thread allocating c can "race" in various ways, resulting in confusion, such as last-start
  // representing object b while first-start represents object c.  This is why we need to require all register_object()
  // invocations associated with objects that are allocated from "free lists" to provide their own mutual exclusion locking
  // mechanism.

  // Reset the starts_object() information to false for all cards in the range between from and to.
  void reset_object_range(HeapWord *from, HeapWord *to);

  // register_object() requires that the caller hold the heap lock
  // before calling it.
  void register_object(HeapWord* address);

  // register_object_without_lock() does not require that the caller hold
  // the heap lock before calling it, under the assumption that the
  // caller has assure no other thread will endeavor to concurrently
  // register objects that start within the same card's memory region
  // as address.
  void register_object_without_lock(HeapWord* address);

  // During the reference updates phase of GC, we walk through each old-gen memory region that was
  // not part of the collection set and we invalidate all unmarked objects.  As part of this effort,
  // we coalesce neighboring dead objects in order to make future remembered set scanning more
  // efficient (since future remembered set scanning of any card region containing consecutive
  // dead objects can skip over all of them at once by reading only a single dead object header
  // instead of having to read the header of each of the coalesced dead objects.
  //
  // At some future time, we may implement a further optimization: satisfy future allocation requests
  // by carving new objects out of the range of memory that represents the coalesced dead objects.
  //
  // Suppose we want to combine several dead objects into a single coalesced object.  How does this
  // impact our representation of crossing map information?
  //  1. If the newly coalesced range is contained entirely within a card range, that card's last
  //     start entry either remains the same or it is changed to the start of the coalesced region.
  //  2. For the card that holds the start of the coalesced object, it will not impact the first start
  //     but it may impact the last start.
  //  3. For following cards spanned entirely by the newly coalesced object, it will change starts_object
  //     to false (and make first-start and last-start "undefined").
  //  4. For a following card that is spanned patially by the newly coalesced object, it may change
  //     first-start value, but it will not change the last-start value.
  //
  // The range of addresses represented by the arguments to coalesce_objects() must represent a range
  // of memory that was previously occupied exactly by one or more previously registered objects.  For
  // convenience, it is legal to invoke coalesce_objects() with arguments that span a single previously
  // registered object.
  //
  // The role of coalesce_objects is to change the crossing map information associated with all of the coalesced
  // objects.
  void coalesce_objects(HeapWord* address, size_t length_in_words);

  // The typical use case is going to look something like this:
  //   for each heapregion that comprises old-gen memory
  //     for each card number that corresponds to this heap region
  //       scan the objects contained therein if the card is dirty
  // To avoid excessive lookups in a sparse array, the API queries
  // the card number pertaining to a particular address and then uses the
  // card number for subsequent information lookups and stores.

  // If starts_object(card_index), this returns the word offset within this card
  // memory at which the first object begins.  If !starts_object(card_index), the
  // result is a don't care value -- asserts in a debug build.
  size_t get_first_start(size_t card_index) const;

  // If starts_object(card_index), this returns the word offset within this card
  // memory at which the last object begins.  If !starts_object(card_index), the
  // result is a don't care value.
  size_t get_last_start(size_t card_index) const;


  // Given a card_index, return the starting address of the first block in the heap
  // that straddles into the card. If the card is co-initial with an object, then
  // this would return the starting address of the heap that this card covers.
  // Expects to be called for a card affiliated with the old generation in
  // generational mode.
  HeapWord* block_start(size_t card_index) const;
};

// ShenandoahScanRemembered is a concrete class representing the
// ability to scan the old-gen remembered set for references to
// objects residing in young-gen memory.
//
// Scanning normally begins with an invocation of numRegions and ends
// after all clusters of all regions have been scanned.
//
// Throughout the scanning effort, the number of regions does not
// change.
//
// Even though the regions that comprise old-gen memory are not
// necessarily contiguous, the abstraction represented by this class
// identifies each of the old-gen regions with an integer value
// in the range from 0 to (numRegions() - 1) inclusive.
//

template<typename RememberedSet>
class ShenandoahScanRemembered: public CHeapObj<mtGC> {

private:
  RememberedSet* _rs;
  ShenandoahCardCluster<RememberedSet>* _scc;

  // Global card stats (cumulative)
  HdrSeq _card_stats_scan_rs[MAX_CARD_STAT_TYPE];
  HdrSeq _card_stats_update_refs[MAX_CARD_STAT_TYPE];
  // Per worker card stats (multiplexed by phase)
  HdrSeq** _card_stats;

  // The types of card metrics that we gather
  const char* _card_stats_name[MAX_CARD_STAT_TYPE] = {
   "dirty_run", "clean_run",
   "dirty_cards", "clean_cards",
   "max_dirty_run", "max_clean_run",
   "dirty_scan_objs",
   "alternations"
  };

  // The statistics are collected and logged separately for
  // card-scans for initial marking, and for updating refs.
  const char* _card_stat_log_type[MAX_CARD_STAT_LOG_TYPE] = {
   "Scan Remembered Set", "Update Refs"
  };

  int _card_stats_log_counter[2] = {0, 0};

public:
  // How to instantiate this object?
  //   ShenandoahDirectCardMarkRememberedSet *rs =
  //       new ShenandoahDirectCardMarkRememberedSet();
  //   scr = new
  //     ShenandoahScanRememberd<ShenandoahDirectCardMarkRememberedSet>(rs);
  //
  // or, after the planned implementation of
  // ShenandoahBufferWithSATBRememberedSet has been completed:
  //
  //   ShenandoahBufferWithSATBRememberedSet *rs =
  //       new ShenandoahBufferWithSATBRememberedSet();
  //   scr = new
  //     ShenandoahScanRememberd<ShenandoahBufferWithSATBRememberedSet>(rs);


  ShenandoahScanRemembered(RememberedSet *rs) {
    _rs = rs;
    _scc = new ShenandoahCardCluster<RememberedSet>(rs);

    // We allocate ParallelGCThreads worth even though we usually only
    // use up to ConcGCThreads, because degenerate collections may employ
    // ParallelGCThreads for remembered set scanning.
    if (ShenandoahEnableCardStats) {
      _card_stats = NEW_C_HEAP_ARRAY(HdrSeq*, ParallelGCThreads, mtGC);
      for (uint i = 0; i < ParallelGCThreads; i++) {
        _card_stats[i] = new HdrSeq[MAX_CARD_STAT_TYPE];
      }
    } else {
      _card_stats = nullptr;
    }
  }

  ~ShenandoahScanRemembered() {
    delete _scc;
    if (ShenandoahEnableCardStats) {
      for (uint i = 0; i < ParallelGCThreads; i++) {
        delete _card_stats[i];
      }
      FREE_C_HEAP_ARRAY(HdrSeq*, _card_stats);
      _card_stats = nullptr;
    }
    assert(_card_stats == nullptr, "Error");
  }

  HdrSeq* card_stats(uint worker_id) {
    assert(worker_id < ParallelGCThreads, "Error");
    assert(ShenandoahEnableCardStats == (_card_stats != nullptr), "Error");
    return ShenandoahEnableCardStats ? _card_stats[worker_id] : nullptr;
  }

  HdrSeq* card_stats_for_phase(CardStatLogType t) {
    switch (t) {
      case CARD_STAT_SCAN_RS:
        return _card_stats_scan_rs;
      case CARD_STAT_UPDATE_REFS:
        return _card_stats_update_refs;
      default:
        guarantee(false, "No such CardStatLogType");
    }
    return nullptr; // Quiet compiler
  }

  // TODO:  We really don't want to share all of these APIs with arbitrary consumers of the ShenandoahScanRemembered abstraction.
  // But in the spirit of quick and dirty for the time being, I'm going to go ahead and publish everything for right now.  Some
  // of existing code already depends on having access to these services (because existing code has not been written to honor
  // full abstraction of remembered set scanning.  In the not too distant future, we want to try to make most, if not all, of
  // these services private.  Two problems with publicizing:
  //  1. Allowing arbitrary users to reach beneath the hood allows the users to make assumptions about underlying implementation.
  //     This will make it more difficult to change underlying implementation at a future time, such as when we eventually experiment
  //     with SATB-based implementation of remembered set representation.
  //  2. If we carefully control sharing of certain of these services, we can reduce the overhead of synchronization by assuring
  //     that all users follow protocols that avoid contention that might require synchronization.  When we publish these APIs, we
  //     lose control over who and how the data is accessed.  As a result, we are required to insert more defensive measures into
  //     the implementation, including synchronization locks.


  // Card index is zero-based relative to first spanned card region.
  size_t last_valid_index();
  size_t total_cards();
  size_t card_index_for_addr(HeapWord *p);
  HeapWord *addr_for_card_index(size_t card_index);
  bool is_card_dirty(size_t card_index);
  bool is_write_card_dirty(size_t card_index) { return _rs->is_write_card_dirty(card_index); }
  void mark_card_as_dirty(size_t card_index);
  void mark_range_as_dirty(size_t card_index, size_t num_cards);
  void mark_card_as_clean(size_t card_index);
  void mark_range_as_clean(size_t card_index, size_t num_cards);
  bool is_card_dirty(HeapWord *p);
  void mark_card_as_dirty(HeapWord *p);
  void mark_range_as_dirty(HeapWord *p, size_t num_heap_words);
  void mark_card_as_clean(HeapWord *p);
  void mark_range_as_clean(HeapWord *p, size_t num_heap_words);
  size_t cluster_count();

  // Called by GC thread at start of concurrent mark to exchange roles of read and write remembered sets.
  void swap_remset() { _rs->swap_remset(); }

  void reset_remset(HeapWord* start, size_t word_count) { _rs->reset_remset(start, word_count); }

  void merge_write_table(HeapWord* start, size_t word_count) { _rs->merge_write_table(start, word_count); }

  // Called by GC thread after scanning old remembered set in order to prepare for next GC pass
  void clear_old_remset() { _rs->clear_old_remset(); }

  size_t cluster_for_addr(HeapWord *addr);
  HeapWord* addr_for_cluster(size_t cluster_no);

  void reset_object_range(HeapWord *from, HeapWord *to);
  void register_object(HeapWord *addr);
  void register_object_without_lock(HeapWord *addr);
  void coalesce_objects(HeapWord *addr, size_t length_in_words);

  HeapWord* first_object_in_card(size_t card_index) {
    if (_scc->starts_object(card_index)) {
      return addr_for_card_index(card_index) + _scc->get_first_start(card_index);
    } else {
      return nullptr;
    }
  }

  // Return true iff this object is "properly" registered.
  bool verify_registration(HeapWord* address, ShenandoahMarkingContext* ctx);

  // clear the cards to clean, and clear the object_starts info to no objects
  void mark_range_as_empty(HeapWord *addr, size_t length_in_words);

  // process_clusters() scans a portion of the remembered set
  // for references from old gen into young. Several worker threads
  // scan different portions of the remembered set by making parallel invocations
  // of process_clusters() with each invocation scanning different
  // "clusters" of the remembered set.
  //
  // An invocation of process_clusters() examines all of the
  // intergenerational references spanned by `count` clusters starting
  // with `first_cluster`.  The `oops` argument is a worker-thread-local
  // OopClosure that is applied to all "valid" references in the remembered set.
  //
  // A side-effect of executing process_clusters() is to update the remembered
  // set entries (e.g. marking dirty cards clean if they no longer
  // hold references to young-gen memory).
  //
  // An implementation of process_clusters() may choose to efficiently
  // address more typical scenarios in the structure of remembered sets. E.g.
  // in the generational setting, one might expect remembered sets to be very sparse
  // (low mutation rates in the old generation leading to sparse dirty cards,
  // each with very few intergenerational pointers). Specific implementations
  // may choose to degrade gracefully as the sparsity assumption fails to hold,
  // such as when there are sudden spikes in (premature) promotion or in the
  // case of an underprovisioned, poorly-tuned, or poorly-shaped heap.
  //
  // At the start of a concurrent young generation marking cycle, we invoke process_clusters
  // with ClosureType ShenandoahInitMarkRootsClosure.
  //
  // At the start of a concurrent evacuation phase, we invoke process_clusters with
  // ClosureType ShenandoahEvacuateUpdateRootsClosure.

  // All template expansions require methods to be defined in the inline.hpp file, but larger
  // such methods need not be declared as inline.
  template <typename ClosureType>
  void process_clusters(size_t first_cluster, size_t count, HeapWord *end_of_range, ClosureType *oops,
                               bool use_write_table, uint worker_id);

  template <typename ClosureType>
  inline void process_humongous_clusters(ShenandoahHeapRegion* r, size_t first_cluster, size_t count,
                                         HeapWord *end_of_range, ClosureType *oops, bool use_write_table);

  template <typename ClosureType>
  inline void process_region_slice(ShenandoahHeapRegion* region, size_t offset, size_t clusters, HeapWord* end_of_range,
                                   ClosureType *cl, bool use_write_table, uint worker_id);

  // To Do:
  //  Create subclasses of ShenandoahInitMarkRootsClosure and
  //  ShenandoahEvacuateUpdateRootsClosure and any other closures
  //  that need to participate in remembered set scanning.  Within the
  //  subclasses, add a (probably templated) instance variable that
  //  refers to the associated ShenandoahCardCluster object.  Use this
  //  ShenandoahCardCluster instance to "enhance" the do_oops
  //  processing so that we can:
  //
  //   1. Avoid processing references that correspond to clean card
  //      regions, and
  //   2. Set card status to CLEAN when the associated card region no
  //      longer holds inter-generatioanal references.
  //
  //  To enable efficient implementation of these behaviors, we
  //  probably also want to add a few fields into the
  //  ShenandoahCardCluster object that allow us to precompute and
  //  remember the addresses at which card status is going to change
  //  from dirty to clean and clean to dirty.  The do_oops
  //  implementations will want to update this value each time they
  //  cross one of these boundaries.
  void roots_do(OopIterateClosure* cl);

  // Log stats related to card/RS stats for given phase t
  void log_card_stats(uint nworkers, CardStatLogType t) PRODUCT_RETURN;
private:
  // Log stats for given worker id related into given summary card/RS stats
  void log_worker_card_stats(uint worker_id, HdrSeq* sum_stats) PRODUCT_RETURN;

  // Log given stats
  inline void log_card_stats(HdrSeq* stats) PRODUCT_RETURN;

  // Merge the stats from worked_id into the given summary stats, and clear the worker_id's stats.
  void merge_worker_card_stats_cumulative(HdrSeq* worker_stats, HdrSeq* sum_stats) PRODUCT_RETURN;
};


// A ShenandoahRegionChunk represents a contiguous interval of a ShenandoahHeapRegion, typically representing
// work to be done by a worker thread.
struct ShenandoahRegionChunk {
  ShenandoahHeapRegion *_r;      // The region of which this represents a chunk
  size_t _chunk_offset;          // HeapWordSize offset
  size_t _chunk_size;            // HeapWordSize qty
};

// ShenandoahRegionChunkIterator divides the total remembered set scanning effort into ShenandoahRegionChunks
// that are assigned one at a time to worker threads. (Here, we use the terms `assignments` and `chunks`
// interchangeably.) Note that the effort required to scan a range of memory is not necessarily a linear
// function of the size of the range.  Some memory ranges hold only a small number of live objects.
// Some ranges hold primarily primitive (non-pointer) data.  We start with larger chunk sizes because larger chunks
// reduce coordination overhead.  We expect that the GC worker threads that receive more difficult assignments
// will work longer on those chunks.  Meanwhile, other worker will threads repeatedly accept and complete multiple
// easier chunks.  As the total amount of work remaining to be completed decreases, we decrease the size of chunks
// given to individual threads.  This reduces the likelihood of significant imbalance between worker thread assignments
// when there is less meaningful work to be performed by the remaining worker threads while they wait for
// worker threads with difficult assignments to finish, reducing the overall duration of the phase.

class ShenandoahRegionChunkIterator : public StackObj {
private:
  // The largest chunk size is 4 MiB, measured in words.  Otherwise, remembered set scanning may become too unbalanced.
  // If the largest chunk size is too small, there is too much overhead sifting out assignments to individual worker threads.
  static const size_t _maximum_chunk_size_words = (4 * 1024 * 1024) / HeapWordSize;

  static const size_t _clusters_in_smallest_chunk = 4;

  // smallest_chunk_size is 4 clusters.  Each cluster spans 128 KiB.
  // This is computed from CardTable::card_size_in_words() *
  //      ShenandoahCardCluster<ShenandoahDirectCardMarkRememberedSet>::CardsPerCluster;
  static size_t smallest_chunk_size_words() {
      return _clusters_in_smallest_chunk * CardTable::card_size_in_words() *
             ShenandoahCardCluster<ShenandoahDirectCardMarkRememberedSet>::CardsPerCluster;
  }

  // The total remembered set scanning effort is divided into chunks of work that are assigned to individual worker tasks.
  // The chunks of assigned work are divided into groups, where the size of the typical group (_regular_group_size) is half the
  // total number of regions.  The first group may be larger than
  // _regular_group_size in the case that the first group's chunk
  // size is less than the region size.  The last group may be larger
  // than _regular_group_size because no group is allowed to
  // have smaller assignments than _smallest_chunk_size, which is 128 KB.

  // Under normal circumstances, no configuration needs more than _maximum_groups (default value of 16).
  // The first group "effectively" processes chunks of size 1 MiB (or smaller for smaller region sizes).
  // The last group processes chunks of size 128 KiB.  There are four groups total.

  // group[0] is 4 MiB chunk size (_maximum_chunk_size_words)
  // group[1] is 2 MiB chunk size
  // group[2] is 1 MiB chunk size
  // group[3] is 512 KiB chunk size
  // group[4] is 256 KiB chunk size
  // group[5] is 128 Kib shunk size (_smallest_chunk_size_words = 4 * 64 * 64
  static const size_t _maximum_groups = 6;

  const ShenandoahHeap* _heap;

  const size_t _regular_group_size;                        // Number of chunks in each group
  const size_t _first_group_chunk_size_b4_rebalance;
  const size_t _num_groups;                        // Number of groups in this configuration
  const size_t _total_chunks;

  shenandoah_padding(0);
  volatile size_t _index;
  shenandoah_padding(1);

  size_t _region_index[_maximum_groups];           // The region index for the first region spanned by this group
  size_t _group_offset[_maximum_groups];           // The offset at which group begins within first region spanned by this group
  size_t _group_chunk_size[_maximum_groups];       // The size of each chunk within this group
  size_t _group_entries[_maximum_groups];          // Total chunks spanned by this group and the ones before it.

  // No implicit copying: iterators should be passed by reference to capture the state
  NONCOPYABLE(ShenandoahRegionChunkIterator);

  // Makes use of _heap.
  size_t calc_regular_group_size();

  // Makes use of _regular_group_size, which must be initialized before call.
  size_t calc_first_group_chunk_size_b4_rebalance();

  // Makes use of _regular_group_size and _first_group_chunk_size_b4_rebalance, both of which must be initialized before call.
  size_t calc_num_groups();

  // Makes use of _regular_group_size, _first_group_chunk_size_b4_rebalance, which must be initialized before call.
  size_t calc_total_chunks();

public:
  ShenandoahRegionChunkIterator(size_t worker_count);
  ShenandoahRegionChunkIterator(ShenandoahHeap* heap, size_t worker_count);

  // Reset iterator to default state
  void reset();

  // Fills in assignment with next chunk of work and returns true iff there is more work.
  // Otherwise, returns false.  This is multi-thread-safe.
  inline bool next(struct ShenandoahRegionChunk *assignment);

  // This is *not* MT safe. However, in the absence of multithreaded access, it
  // can be used to determine if there is more work to do.
  inline bool has_next() const;
};

typedef ShenandoahScanRemembered<ShenandoahDirectCardMarkRememberedSet> RememberedScanner;

class ShenandoahScanRememberedTask : public WorkerTask {
 private:
  ShenandoahObjToScanQueueSet* _queue_set;
  ShenandoahObjToScanQueueSet* _old_queue_set;
  ShenandoahReferenceProcessor* _rp;
  ShenandoahRegionChunkIterator* _work_list;
  bool _is_concurrent;

 public:
  ShenandoahScanRememberedTask(ShenandoahObjToScanQueueSet* queue_set,
                               ShenandoahObjToScanQueueSet* old_queue_set,
                               ShenandoahReferenceProcessor* rp,
                               ShenandoahRegionChunkIterator* work_list,
                               bool is_concurrent);

  void work(uint worker_id);
  void do_work(uint worker_id);
};

<<<<<<< HEAD
// Verify that the oop doesn't point into the young generation
class ShenandoahVerifyNoYoungRefsClosure: public BasicOopIterateClosure {
  ShenandoahGenerationalHeap* _gen_heap;
  template<class T> void work(T* p);

 public:
  ShenandoahVerifyNoYoungRefsClosure();

  virtual void do_oop(narrowOop* p) { work(p); }
  virtual void do_oop(oop* p)       { work(p); }
};
=======
>>>>>>> 2618aa69

#endif // SHARE_GC_SHENANDOAH_SHENANDOAHSCANREMEMBERED_HPP<|MERGE_RESOLUTION|>--- conflicted
+++ resolved
@@ -1048,7 +1048,7 @@
   void do_work(uint worker_id);
 };
 
-<<<<<<< HEAD
+// ysr TODO: is this gone?
 // Verify that the oop doesn't point into the young generation
 class ShenandoahVerifyNoYoungRefsClosure: public BasicOopIterateClosure {
   ShenandoahGenerationalHeap* _gen_heap;
@@ -1060,7 +1060,5 @@
   virtual void do_oop(narrowOop* p) { work(p); }
   virtual void do_oop(oop* p)       { work(p); }
 };
-=======
->>>>>>> 2618aa69
 
 #endif // SHARE_GC_SHENANDOAH_SHENANDOAHSCANREMEMBERED_HPP