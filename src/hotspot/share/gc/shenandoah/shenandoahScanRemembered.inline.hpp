--- conflicted
+++ resolved
@@ -1011,7 +1011,7 @@
   return true;
 }
 
-<<<<<<< HEAD
+// ysr TODO: is this gone?
 template<class T>
 inline void ShenandoahVerifyNoYoungRefsClosure::work(T* p) {
   T o = RawAccess<>::oop_load(p);
@@ -1020,7 +1020,4 @@
     assert(!_gen_heap->is_in_young(obj), "Found a young ref");
   }
 }
-
-=======
->>>>>>> 2618aa69
 #endif   // SHARE_GC_SHENANDOAH_SHENANDOAHSCANREMEMBEREDINLINE_HPP